#  ___________________________________________________________________________
#
#  Pyomo: Python Optimization Modeling Objects
#  Copyright (c) 2008-2022 National Technology and Engineering Solutions of Sandia, LLC
#  Under the terms of Contract DE-NA0003525 with National Technology and
#  Engineering Solutions of Sandia, LLC, the U.S. Government retains certain
#  rights in this software.
#  This software is distributed under the 3-clause BSD License.
#  ___________________________________________________________________________

"""Tests for the MindtPy solver."""
from pyomo.core.expr.calculus.diff_with_sympy import differentiate_available
import pyomo.common.unittest as unittest
from pyomo.contrib.mindtpy.tests.eight_process_problem import \
    EightProcessFlowsheet
from pyomo.contrib.mindtpy.tests.MINLP_simple import SimpleMINLP as SimpleMINLP
from pyomo.contrib.mindtpy.tests.MINLP2_simple import SimpleMINLP as SimpleMINLP2
from pyomo.contrib.mindtpy.tests.MINLP3_simple import SimpleMINLP as SimpleMINLP3
from pyomo.contrib.mindtpy.tests.MINLP4_simple import SimpleMINLP4
from pyomo.contrib.mindtpy.tests.MINLP5_simple import SimpleMINLP5
from pyomo.contrib.mindtpy.tests.from_proposal import ProposalModel
from pyomo.contrib.mindtpy.tests.constraint_qualification_example import ConstraintQualificationExample
from pyomo.contrib.mindtpy.tests.online_doc_example import OnlineDocExample
from pyomo.environ import SolverFactory, value, maximize
from pyomo.solvers.tests.models.LP_unbounded import LP_unbounded
from pyomo.solvers.tests.models.QCP_simple import QCP_simple
from pyomo.opt import TerminationCondition


full_model_list = [EightProcessFlowsheet(convex=True),
                   ConstraintQualificationExample(),
                   SimpleMINLP(),
                   SimpleMINLP2(),
                   SimpleMINLP3(),
                   SimpleMINLP4(),
                   SimpleMINLP5(),
                   ProposalModel(),
                   OnlineDocExample()
                   ]
model_list = [EightProcessFlowsheet(convex=True),
              ConstraintQualificationExample(),
              SimpleMINLP2(),
              ]
nonconvex_model_list = [EightProcessFlowsheet(convex=False)]

obj_nonlinear_sum_model_list = [SimpleMINLP(), SimpleMINLP5()]

LP_model = LP_unbounded()
LP_model._generate_model()

QCP_model = QCP_simple()
QCP_model._generate_model()
extreme_model_list = [LP_model.model, QCP_model.model]

required_solvers = ('ipopt', 'glpk')
if all(SolverFactory(s).available() for s in required_solvers):
    subsolvers_available = True
else:
    subsolvers_available = False


@unittest.skipIf(not subsolvers_available,
                 'Required subsolvers %s are not available'
                 % (required_solvers,))
@unittest.skipIf(not differentiate_available,
                 'Symbolic differentiation is not available')
class TestMindtPy(unittest.TestCase):
    """Tests for the MindtPy solver plugin."""

    def test_OA_rNLP(self):
        """Test the outer approximation decomposition algorithm."""
        with SolverFactory('mindtpy') as opt:
            for model in model_list:
                results = opt.solve(model, strategy='OA',
                                    init_strategy='rNLP',
                                    mip_solver=required_solvers[1],
                                    nlp_solver=required_solvers[0],
                                    )

                self.assertIn(results.solver.termination_condition,
                              [TerminationCondition.optimal, TerminationCondition.feasible])
                self.assertAlmostEqual(
                    value(model.objective.expr), model.optimal_value, places=1)

    def test_OA_extreme_model(self):
        """Test the outer approximation decomposition algorithm."""
        with SolverFactory('mindtpy') as opt:
            for model in extreme_model_list:
                results = opt.solve(model, strategy='OA',
                                    init_strategy='rNLP',
                                    mip_solver=required_solvers[1],
                                    nlp_solver=required_solvers[0],
                                    )

    def test_OA_L2_norm(self):
        """Test the outer approximation decomposition algorithm."""
        with SolverFactory('mindtpy') as opt:
            for model in model_list:
                results = opt.solve(model, strategy='OA',
                                    init_strategy='rNLP',
                                    feasibility_norm='L2',
                                    mip_solver=required_solvers[1],
                                    nlp_solver=required_solvers[0],
                                    )

                self.assertIn(results.solver.termination_condition,
                              [TerminationCondition.optimal, TerminationCondition.feasible])
                self.assertAlmostEqual(
                    value(model.objective.expr), model.optimal_value, places=1)

    def test_OA_L_infinity_norm(self):
        """Test the outer approximation decomposition algorithm."""
        with SolverFactory('mindtpy') as opt:
            for model in model_list:
                results = opt.solve(model, strategy='OA',
                                    init_strategy='rNLP',
                                    feasibility_norm='L_infinity',
                                    mip_solver=required_solvers[1],
                                    nlp_solver=required_solvers[0],
                                    )

                self.assertIn(results.solver.termination_condition,
                              [TerminationCondition.optimal, TerminationCondition.feasible])
                self.assertAlmostEqual(
                    value(model.objective.expr), model.optimal_value, places=1)

    def test_OA_max_binary(self):
        """Test the outer approximation decomposition algorithm."""
        with SolverFactory('mindtpy') as opt:
            for model in model_list:
                results = opt.solve(model, strategy='OA',
                                    init_strategy='max_binary',
                                    feasibility_norm='L1',
                                    mip_solver=required_solvers[1],
                                    nlp_solver=required_solvers[0],
                                    )

                self.assertIn(results.solver.termination_condition,
                              [TerminationCondition.optimal, TerminationCondition.feasible])
                self.assertAlmostEqual(
                    value(model.objective.expr), model.optimal_value, places=1)

    def test_OA_sympy(self):
        """Test the outer approximation decomposition algorithm."""
        with SolverFactory('mindtpy') as opt:
            for model in model_list:
                results = opt.solve(model, strategy='OA',
                                    differentiate_mode='sympy',
                                    mip_solver=required_solvers[1],
                                    nlp_solver=required_solvers[0],
                                    )

                self.assertIn(results.solver.termination_condition,
                              [TerminationCondition.optimal, TerminationCondition.feasible])
                self.assertAlmostEqual(
                    value(model.objective.expr), model.optimal_value, places=1)

    def test_OA_initial_binary(self):
        """Test the outer approximation decomposition algorithm."""
        with SolverFactory('mindtpy') as opt:
            for model in model_list:
                results = opt.solve(model, strategy='OA',
                                    init_strategy='initial_binary',
                                    mip_solver=required_solvers[1],
                                    nlp_solver=required_solvers[0],
                                    )

                self.assertIn(results.solver.termination_condition,
                              [TerminationCondition.optimal, TerminationCondition.feasible])
                self.assertAlmostEqual(
                    value(model.objective.expr), model.optimal_value, places=1)

    def test_OA_no_good_cuts(self):
        """Test the outer approximation decomposition algorithm."""
        with SolverFactory('mindtpy') as opt:
            for model in model_list:
                results = opt.solve(model, strategy='OA',
                                    mip_solver=required_solvers[1],
                                    nlp_solver=required_solvers[0],
                                    add_no_good_cuts=True
                                    )

                self.assertIn(results.solver.termination_condition,
                              [TerminationCondition.optimal, TerminationCondition.feasible])
                self.assertAlmostEqual(
                    value(model.objective.expr), model.optimal_value, places=1)

    @unittest.skipUnless(SolverFactory('cplex').available() or SolverFactory('gurobi').available(), 
                         "CPLEX or GUROBI not available.")
    def test_OA_quadratic_strategy(self):
        """Test the outer approximation decomposition algorithm."""
        with SolverFactory('mindtpy') as opt:
            model = ProposalModel()
            if SolverFactory('cplex').available():
                mip_solver = 'cplex'
            elif SolverFactory('gurobi').available():
                mip_solver = 'gurobi'
            for quadratic_strategy in (0, 1, 2):
                results = opt.solve(model, strategy='OA',
                                    mip_solver=mip_solver,
                                    nlp_solver=required_solvers[0],
                                    quadratic_strategy=quadratic_strategy,
                                    )

                self.assertIn(results.solver.termination_condition,
                              [TerminationCondition.optimal, TerminationCondition.feasible])
                self.assertAlmostEqual(
                    value(model.objective.expr), model.optimal_value, places=1)
<<<<<<< HEAD
    
    @unittest.skipUnless(SolverFactory('appsi_cplex').available(), 
                         "APPSI_CPLEX not available.")
    def test_OA_APPSI_solver(self):
        """Test the outer approximation decomposition algorithm."""
        with SolverFactory('mindtpy') as opt:
            for model in model_list:
                results = opt.solve(model, strategy='OA',
                                    mip_solver='appsi_cplex',
                                    nlp_solver=required_solvers[0]
                                    )

                self.assertIn(results.solver.termination_condition,
                              [TerminationCondition.optimal, TerminationCondition.feasible])
                self.assertAlmostEqual(
                    value(model.objective.expr), model.optimal_value, places=1)
=======
>>>>>>> b1e44b7d

    def test_OA_integer_to_binary(self):
        """Test the outer approximation decomposition algorithm."""
        with SolverFactory('mindtpy') as opt:
            for model in model_list:
                results = opt.solve(model, strategy='OA',
                                    mip_solver=required_solvers[1],
                                    nlp_solver=required_solvers[0],
                                    integer_to_binary=True
                                    )

                self.assertIn(results.solver.termination_condition,
                              [TerminationCondition.optimal, TerminationCondition.feasible])
                self.assertAlmostEqual(
                    value(model.objective.expr), model.optimal_value, places=1)

    def test_OA_partition_obj_nonlinear_terms(self):
        """Test the outer approximation decomposition algorithm (partition_obj_nonlinear_terms)."""
        with SolverFactory('mindtpy') as opt:
            for model in obj_nonlinear_sum_model_list:
                results = opt.solve(model, strategy='OA',
                                    mip_solver=required_solvers[1],
                                    nlp_solver=required_solvers[0],
                                    partition_obj_nonlinear_terms=True
                                    )

                self.assertIn(results.solver.termination_condition,
                              [TerminationCondition.optimal, TerminationCondition.feasible])
                self.assertAlmostEqual(
                    value(model.objective.expr), model.optimal_value, places=1)

    def test_OA_add_slack(self):
        """Test the outer approximation decomposition algorithm."""
        with SolverFactory('mindtpy') as opt:
            for model in model_list:
                results = opt.solve(model, strategy='OA',
                                    init_strategy='initial_binary',
                                    mip_solver=required_solvers[1],
                                    nlp_solver=required_solvers[0],
                                    add_slack=True
                                    )

                self.assertIn(results.solver.termination_condition,
                              [TerminationCondition.optimal, TerminationCondition.feasible])
                self.assertAlmostEqual(
                    value(model.objective.expr), model.optimal_value, places=1)

                results = opt.solve(model, strategy='OA',
                                    init_strategy='rNLP',
                                    mip_solver=required_solvers[1],
                                    nlp_solver=required_solvers[0],
                                    add_slack=True
                                    )

                self.assertIn(results.solver.termination_condition,
                              [TerminationCondition.optimal, TerminationCondition.feasible])
                self.assertAlmostEqual(
                    value(model.objective.expr), model.optimal_value, places=1)

    def test_OA_nonconvex(self):
        """Test the outer approximation decomposition algorithm."""
        with SolverFactory('mindtpy') as opt:
            for model in nonconvex_model_list:
                results = opt.solve(model, strategy='OA',
                                    mip_solver=required_solvers[1],
                                    nlp_solver=required_solvers[0],
                                    heuristic_nonconvex=True
                                    )

                self.assertIn(results.solver.termination_condition,
                              [TerminationCondition.optimal, TerminationCondition.feasible])
                self.assertAlmostEqual(
                    value(model.objective.expr), model.optimal_value, places=1)

    def test_iteration_limit(self):
        with SolverFactory('mindtpy') as opt:
            model = ConstraintQualificationExample()
            opt.solve(model, strategy='OA',
                      iteration_limit=1,
                      mip_solver=required_solvers[1],
                      nlp_solver=required_solvers[0]
                      )
            # self.assertAlmostEqual(value(model.objective.expr), 3, places=2)

    def test_time_limit(self):
        with SolverFactory('mindtpy') as opt:
            model = ConstraintQualificationExample()
            opt.solve(model, strategy='OA',
                      time_limit=1,
                      mip_solver=required_solvers[1],
                      nlp_solver=required_solvers[0]
                      )

    def test_maximize_obj(self):
        """Test the outer approximation decomposition algorithm."""
        with SolverFactory('mindtpy') as opt:
            model = ProposalModel()
            model.objective.sense = maximize
            opt.solve(model, strategy='OA',
                      mip_solver=required_solvers[1],
                      nlp_solver=required_solvers[0],
                      )
            self.assertAlmostEqual(
                value(model.objective.expr), 14.83, places=1)


if __name__ == '__main__':
    unittest.main()<|MERGE_RESOLUTION|>--- conflicted
+++ resolved
@@ -206,7 +206,6 @@
                               [TerminationCondition.optimal, TerminationCondition.feasible])
                 self.assertAlmostEqual(
                     value(model.objective.expr), model.optimal_value, places=1)
-<<<<<<< HEAD
     
     @unittest.skipUnless(SolverFactory('appsi_cplex').available(), 
                          "APPSI_CPLEX not available.")
@@ -223,8 +222,6 @@
                               [TerminationCondition.optimal, TerminationCondition.feasible])
                 self.assertAlmostEqual(
                     value(model.objective.expr), model.optimal_value, places=1)
-=======
->>>>>>> b1e44b7d
 
     def test_OA_integer_to_binary(self):
         """Test the outer approximation decomposition algorithm."""
