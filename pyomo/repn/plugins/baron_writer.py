--- conflicted
+++ resolved
@@ -85,90 +85,6 @@
             return value(exp)
         raise ValueError("non-fixed bound: " + str(exp))
 
-<<<<<<< HEAD
-    def __call__(self,
-                 model,
-                 output_filename,
-                 solver_capability,
-                 io_options):
-
-        # Make sure not to modify the user's dictionary, they may be
-        # reusing it outside of this call
-        io_options = dict(io_options)
-
-        # NOTE: io_options is a simple dictionary of keyword-value
-        #       pairs specific to this writer.
-        symbolic_solver_labels = \
-            io_options.pop("symbolic_solver_labels", False)
-        labeler = io_options.pop("labeler", None)
-
-        # How much effort do we want to put into ensuring the
-        # LP file is written deterministically for a Pyomo model:
-        #    0 : None
-        #    1 : sort keys of indexed components (default)
-        #    2 : sort keys AND sort names (over declaration order)
-        file_determinism = io_options.pop("file_determinism", 1)
-
-        sorter = SortComponents.unsorted
-        if file_determinism >= 1:
-            sorter = sorter | SortComponents.indices
-            if file_determinism >= 2:
-                sorter = sorter | SortComponents.alphabetical
-
-        # TODO
-        #output_fixed_variable_bounds = \
-        #    io_options.pop("output_fixed_variable_bounds", False)
-
-        # Skip writing constraints whose body section is fixed (i.e.,
-        # no variables)
-        skip_trivial_constraints = \
-            io_options.pop("skip_trivial_constraints", False)
-
-        # Note: Baron does not allow specification of runtime
-        #       option outside of this file, so we add support
-        #       for them here
-        solver_options = io_options.pop("solver_options", {})
-
-        if len(io_options):
-            raise ValueError(
-                "ProblemWriter_baron_writer passed unrecognized io_options:\n\t" +
-                "\n\t".join("%s = %s" % (k,v) for k,v in iteritems(io_options)))
-
-        if symbolic_solver_labels and (labeler is not None):
-            raise ValueError("Baron problem writer: Using both the "
-                             "'symbolic_solver_labels' and 'labeler' "
-                             "I/O options is forbidden")
-
-        if output_filename is None:
-            output_filename = model.name + ".bar"
-
-        output_file=open(output_filename, "w")
-
-        # Process the options. Rely on baron to catch
-        # and reset bad option values
-        output_file.write("OPTIONS {\n")
-        summary_found = False
-        if len(solver_options):
-            for key, val in iteritems(solver_options):
-                if (key.lower() == 'summary'):
-                    summary_found = True
-                if key.endswith("Name"):
-                    output_file.write(key+": \""+str(val)+"\";\n")
-                else:
-                    output_file.write(key+": "+str(val)+";\n")
-        if not summary_found:
-            # The 'summary option is defaulted to 0, so that no
-            # summary file is generated in the directory where the
-            # user calls baron. Check if a user explicitly asked for
-            # a summary file.
-            output_file.write("Summary: 0;\n")
-        output_file.write("}\n\n")
-
-        if symbolic_solver_labels:
-            labeler = AlphaNumericTextLabeler()
-        elif labeler is None:
-            labeler = NumericLabeler('x')
-=======
     def _write_equations_section(self,
                                  model,
                                  output_file,
@@ -183,7 +99,6 @@
                                  output_fixed_variable_bounds,
                                  skip_trivial_constraints,
                                  sorter):
->>>>>>> 128cb008
 
         referenced_variable_ids = set()
 
@@ -668,7 +583,7 @@
         output_file.write("}\n\n")
 
         if symbolic_solver_labels:
-            labeler = AlphaNumTextLabeler()
+            labeler = AlphaNumericTextLabeler()
         elif labeler is None:
             labeler = NumericLabeler('x')
 
