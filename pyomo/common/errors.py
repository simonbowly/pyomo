--- conflicted
+++ resolved
@@ -29,14 +29,10 @@
                  % ( repr(self.parameter), ) )
 
 
-<<<<<<< HEAD
 class InfeasibleConstraintException(PyomoException):
-=======
-class InfeasibleConstraintException(Exception):
     """
     Exception class used by Pyomo transformations to indicate
     that an infeasible constraint has been identified (e.g. in
     the course of range reduction).
     """
->>>>>>> cfb4c7df
     pass