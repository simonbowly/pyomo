--- conflicted
+++ resolved
@@ -147,10 +147,12 @@
         assertExpressionsEqual(
             self,
             orcons.body,
-            EXPR.LinearExpression([
-                EXPR.MonomialTermExpression((1, m.d[0].binary_indicator_var)),
-                EXPR.MonomialTermExpression((1, m.d[1].binary_indicator_var)),
-            ])
+            EXPR.LinearExpression(
+                [
+                    EXPR.MonomialTermExpression((1, m.d[0].binary_indicator_var)),
+                    EXPR.MonomialTermExpression((1, m.d[1].binary_indicator_var)),
+                ]
+            ),
         )
         self.assertEqual(orcons.lower, 1)
         self.assertIsNone(orcons.upper)
@@ -1923,29 +1925,38 @@
         assertExpressionsEqual(
             self,
             cons1lb.body,
-            EXPR.SumExpression([
-                m.z,
-                EXPR.NegationExpression((EXPR.ProductExpression((
-                    0.0,
-                    EXPR.LinearExpression([
-                        1,
-                        EXPR.MonomialTermExpression((
-                            -1,
-                            m.disjunct[1].innerdisjunct[0].binary_indicator_var,
-                        )),
-                    ]),
-                )),)),
-            ])
+            EXPR.SumExpression(
+                [
+                    m.z,
+                    EXPR.NegationExpression(
+                        (
+                            EXPR.ProductExpression(
+                                (
+                                    0.0,
+                                    EXPR.LinearExpression(
+                                        [
+                                            1,
+                                            EXPR.MonomialTermExpression(
+                                                (
+                                                    -1,
+                                                    m.disjunct[1]
+                                                    .innerdisjunct[0]
+                                                    .binary_indicator_var,
+                                                )
+                                            ),
+                                        ]
+                                    ),
+                                )
+                            ),
+                        )
+                    ),
+                ]
+            ),
         )
         self.assertIsNone(cons1ub.lower)
         self.assertEqual(cons1ub.upper, 0)
         self.check_bigM_constraint(
-<<<<<<< HEAD
-            cons1ub, m.z, 10,
-            m.disjunct[1].innerdisjunct[0].indicator_var
-=======
             cons1ub, m.z, 10, m.disjunct[1].innerdisjunct[0].indicator_var
->>>>>>> 50fccf50
         )
 
         cons2 = bigm.get_transformed_constraints(m.disjunct[1].innerdisjunct[1].c)
@@ -1954,12 +1965,7 @@
         self.assertEqual(cons2lb.lower, 5)
         self.assertIsNone(cons2lb.upper)
         self.check_bigM_constraint(
-<<<<<<< HEAD
-            cons2lb, m.z, -5,
-            m.disjunct[1].innerdisjunct[1].indicator_var
-=======
             cons2lb, m.z, -5, m.disjunct[1].innerdisjunct[1].indicator_var
->>>>>>> 50fccf50
         )
 
         cons3 = bigm.get_transformed_constraints(m.simpledisjunct.innerdisjunct0.c)
