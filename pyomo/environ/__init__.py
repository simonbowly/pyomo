--- conflicted
+++ resolved
@@ -45,12 +45,9 @@
     'pyomo.contrib.example',
     'pyomo.contrib.preprocessing',
     'pyomo.contrib.gdpopt',
-<<<<<<< HEAD
-    'pyomo.contrib.gdp_bounds'])
-=======
+    'pyomo.contrib.gdp_bounds',
     'pyomo.contrib.trustregion',
 ])
->>>>>>> 1e95b4fe
 
 
 def _import_packages():
