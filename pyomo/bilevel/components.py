#  ___________________________________________________________________________
#
#  Pyomo: Python Optimization Modeling Objects
#  Copyright 2017 National Technology and Engineering Solutions of Sandia, LLC
#  Under the terms of Contract DE-NA0003525 with National Technology and 
#  Engineering Solutions of Sandia, LLC, the U.S. Government retains certain 
#  rights in this software.
#  This software is distributed under the 3-clause BSD License.
#  ___________________________________________________________________________

__all__ = ['SubModel']

<<<<<<< HEAD
from pyomo.core.base.plugin import ModelComponentFactory
from pyomo.core.base.component import Component
from pyomo.core.base.block import ScalarBlock
=======
from pyomo.core.base.component import Component, ModelComponentFactory
from pyomo.core.base.block import SimpleBlock
>>>>>>> 3f324b77
from pyomo.common.deprecation import deprecated

# TODO: Do we need to have ScalarSubModel and IndexedSubModel classes?


@ModelComponentFactory.register("A submodel in a bilevel program")
class SubModel(ScalarBlock):

    @deprecated(
        "Use of the pyomo.bilevel package is deprecated. There are known bugs "
        "in pyomo.bilevel, and we do not recommend the use of this code. "
        "Development of bilevel optimization capabilities has been shifted to "
        "the Pyomo Adversarial Optimization (PAO) library. Please contact "
        "William Hart for further details (wehart@sandia.gov).",
        version='5.6.2')
    def __init__(self, *args, **kwargs):
        """Constructor"""
        #
        # Collect kwargs for SubModel
        #
        _rule = kwargs.pop('rule', None )
        _fixed = kwargs.pop('fixed', None )
        _var = kwargs.pop('var', None )     # Not documented
        #
        # Initialize the ScalarBlock
        #
        kwargs.setdefault('ctype', SubModel)
        ScalarBlock.__init__(self, *args, **kwargs)
        #
        # Initialize from kwargs
        #
        self._rule = _rule
        if isinstance(_fixed, Component):
            self._fixed = [_fixed]
        else:
            self._fixed = _fixed
        if isinstance(_var, Component):
            self._var = [_var]
        else:
            self._var = _var
<|MERGE_RESOLUTION|>--- conflicted
+++ resolved
@@ -10,14 +10,8 @@
 
 __all__ = ['SubModel']
 
-<<<<<<< HEAD
-from pyomo.core.base.plugin import ModelComponentFactory
-from pyomo.core.base.component import Component
 from pyomo.core.base.block import ScalarBlock
-=======
 from pyomo.core.base.component import Component, ModelComponentFactory
-from pyomo.core.base.block import SimpleBlock
->>>>>>> 3f324b77
 from pyomo.common.deprecation import deprecated
 
 # TODO: Do we need to have ScalarSubModel and IndexedSubModel classes?
