--- conflicted
+++ resolved
@@ -116,11 +116,6 @@
 
 class TestSensitivityToolbox(unittest.TestCase):
 
-<<<<<<< HEAD
-    # test arguments
-=======
-    #test arguments
->>>>>>> c8226432
     @unittest.skipIf(not opt.available(False), "ipopt_sens is not available")
     def test_bad_arg(self):
         m = ConcreteModel()
