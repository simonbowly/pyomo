--- conflicted
+++ resolved
@@ -17,7 +17,7 @@
 #: which is commonly used in code that walks Pyomo expression trees.
 #:
 #: :data:`nonpyomo_leaf_types` = :data:`native_types <pyomo.core.expr.numvalue.native_types>` + { :data:`NonNumericValue <pyomo.core.expr.numvalue.NonNumericValue>` }
-nonpyomo_leaf_types = set([])
+nonpyomo_leaf_types = set()
 
 # It is *significantly* faster to build the list of types we want to
 # test against as a "static" set, and not to regenerate it locally for
@@ -35,26 +35,21 @@
 #: Python set used to identify numeric constants.  This set includes
 #: native Python types as well as numeric types from Python packages
 #: like numpy, which may be registered by users.
-<<<<<<< HEAD
-native_numeric_types = {int, float, complex, }
-native_integer_types = {int,}
-native_logical_types = {bool, }
-=======
-native_numeric_types = set([int, float, bool, complex])
-native_integer_types = set([int, bool])
-native_boolean_types = set([int, bool, str, bytes])
+native_numeric_types = {int, float, complex}
+native_integer_types = {int}
 native_logical_types = {bool}
->>>>>>> 50fccf50
 pyomo_constant_types = set()  # includes NumericConstant
 
-_native_boolean_types = {int, bool, str, bytes, }
+_native_boolean_types = {int, bool, str, bytes}
 relocated_module_attribute(
-    'native_boolean_types', 'pyomo.common.numeric_types._native_boolean_types',
+    'native_boolean_types',
+    'pyomo.common.numeric_types._native_boolean_types',
     version='6.5.1.dev0',
     msg="The native_boolean_types set will be removed in the future: the set "
     "contains types that were convertable to bool, and not types that should "
     "be treated as if they were bool (as was the case for the other "
-    "native_*_types sets).  Users likely should use native_logical_types.")
+    "native_*_types sets).  Users likely should use native_logical_types.",
+)
 
 
 #: Python set used to identify numeric constants and related native
@@ -63,21 +58,13 @@
 #: like numpy.
 #:
 #: :data:`native_types` = :data:`native_numeric_types <pyomo.core.expr.numvalue.native_numeric_types>` + { str }
-<<<<<<< HEAD
-native_types = set([ bool, str, type(None), slice, bytes])
-native_types.update( native_numeric_types )
-native_types.update( native_integer_types )
-native_types.update( _native_boolean_types )
-native_types.update( native_logical_types )
-=======
 native_types = set([bool, str, type(None), slice, bytes])
 native_types.update(native_numeric_types)
 native_types.update(native_integer_types)
-native_types.update(native_boolean_types)
+native_types.update(_native_boolean_types)
+native_types.update(native_logical_types)
 
 nonpyomo_leaf_types.update(native_types)
->>>>>>> 50fccf50
-
 
 def RegisterNumericType(new_type):
     """
@@ -104,14 +91,12 @@
     native_types.add(new_type)
     nonpyomo_leaf_types.add(new_type)
 
-<<<<<<< HEAD
+
 @deprecated(
     "The native_boolean_types set (and hence RegisterBooleanType) "
     "is deprecated.  Users likely should use RegisterLogicalType.",
-    version='6.5.1.dev0')
-=======
-
->>>>>>> 50fccf50
+    version='6.5.1.dev0',
+)
 def RegisterBooleanType(new_type):
     """
     A utility function for updating the set of types that are
@@ -123,6 +108,7 @@
     _native_boolean_types.add(new_type)
     native_types.add(new_type)
     nonpyomo_leaf_types.add(new_type)
+
 
 def RegisterLogicalType(new_type):
     """
