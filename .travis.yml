--- conflicted
+++ resolved
@@ -53,12 +53,9 @@
 - if [ -n "${EXTRAS}" ]; then conda install -y --channel conda-forge pyomo.extras; fi
 - if [ "${TRAVIS_PYTHON_VERSION}" = "2.6" ]; then pip install ordereddict; fi
 - conda install -y --channel conda-forge glpk
-<<<<<<< HEAD
 - conda install -y --channel cachemeorg ipopt_bin
 - pip install xlrd
 - pip install openpyxl
-=======
->>>>>>> 933d1b5c
 - pip install coverage
 - pip install git+https://github.com/PyUtilib/pyutilib
 - python setup.py develop
