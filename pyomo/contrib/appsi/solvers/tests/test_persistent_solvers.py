--- conflicted
+++ resolved
@@ -12,10 +12,7 @@
 numpy, numpy_available = attempt_import('numpy')
 import random
 from pyomo import gdp
-<<<<<<< HEAD
-=======
-
->>>>>>> 0e3fe5aa
+
 
 if not param_available:
     raise unittest.SkipTest('Parameterized is not available.')
@@ -976,8 +973,6 @@
         res = opt.solve(m)
         self.assertAlmostEqual(res.best_feasible_objective, 1)
 
-<<<<<<< HEAD
-=======
     @parameterized.expand(input=all_solvers)
     def test_fixed_binaries(self, name: str, opt_class: Type[PersistentSolver]):
         opt: PersistentSolver = opt_class()
@@ -1004,7 +999,6 @@
         res = opt.solve(m)
         self.assertAlmostEqual(res.best_feasible_objective, 1)
 
->>>>>>> 0e3fe5aa
     @parameterized.expand(input=mip_solvers)
     def test_with_gdp(self, name: str, opt_class: Type[PersistentSolver]):
         opt: PersistentSolver = opt_class()
