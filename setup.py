#  ___________________________________________________________________________
#
#  Pyomo: Python Optimization Modeling Objects
#  Copyright 2017 National Technology and Engineering Solutions of Sandia, LLC
#  Under the terms of Contract DE-NA0003525 with National Technology and
#  Engineering Solutions of Sandia, LLC, the U.S. Government retains certain
#  rights in this software.
#  This software is distributed under the 3-clause BSD License.
#  ___________________________________________________________________________

"""
Script to generate the installer for pyomo.
"""

import sys
import os

def read(*rnames):
    with open(os.path.join(os.path.dirname(__file__), *rnames)) as README:
        # Strip all leading badges up to, but not including the COIN-OR
        # badge so that they do not appear in the PyPI description
        while True:
            line = README.readline()
            if 'COIN-OR' in line:
                break
            if line.strip() and '[![' not in line:
                break
        return line + README.read()

def get_version():
    # Source pyomo/version/info.py to get the version number
    _verInfo = dict(globals())
    _verFile = os.path.join(os.path.dirname(__file__),
                            'pyomo','version','info.py')
    with open(_verFile) as _FILE:
        exec(_FILE.read(), _verInfo)
    return _verInfo['__version__']

from setuptools import setup, find_packages

CYTHON_REQUIRED = "required"
if 'develop' in sys.argv:
    using_cython = False
else:
    using_cython = "automatic"
if '--with-cython' in sys.argv:
    using_cython = CYTHON_REQUIRED
    sys.argv.remove('--with-cython')
if '--without-cython' in sys.argv:
    using_cython = False
    sys.argv.remove('--without-cython')

ext_modules = []
if using_cython:
    try:
        import platform
        if platform.python_implementation() != "CPython":
            # break out of this try-except (disable Cython)
            raise RuntimeError("Cython is only supported under CPython")
        from Cython.Build import cythonize
        #
        # Note: The Cython developers recommend that you destribute C source
        # files to users.  But this is fine for evaluating the utility of Cython
        #
        import shutil
        files = [
            "pyomo/core/expr/numvalue.pyx",
            "pyomo/core/expr/numeric_expr.pyx",
            "pyomo/core/expr/logical_expr.pyx",
            #"pyomo/core/expr/visitor.pyx",
            "pyomo/core/util.pyx",
            "pyomo/repn/standard_repn.pyx",
            "pyomo/repn/plugins/cpxlp.pyx",
            "pyomo/repn/plugins/gams_writer.pyx",
            "pyomo/repn/plugins/baron_writer.pyx",
            "pyomo/repn/plugins/ampl/ampl_.pyx",
        ]
        for f in files:
            shutil.copyfile(f[:-1], f)
        ext_modules = cythonize(files, compiler_directives={
            "language_level": 3 if sys.version_info >= (3, ) else 2})
    except:
        if using_cython == CYTHON_REQUIRED:
            print("""
ERROR: Cython was explicitly requested with --with-cython, but cythonization
       of core Pyomo modules failed.
""")
            raise
        using_cython = False

def run_setup():
   setup(name='Pyomo',
      #
      # Note: the release number is set in pyomo/version/info.py
      #
      version=get_version(),
      maintainer='Pyomo Developer Team',
      maintainer_email='pyomo-developers@googlegroups.com',
      url='http://pyomo.org',
      license='BSD',
      platforms=["any"],
      description='Pyomo: Python Optimization Modeling Objects',
      long_description=read('README.md'),
      long_description_content_type='text/markdown',
      keywords=['optimization'],
      classifiers=[
        'Development Status :: 5 - Production/Stable',
        'Intended Audience :: End Users/Desktop',
        'Intended Audience :: Science/Research',
        'License :: OSI Approved :: BSD License',
        'Natural Language :: English',
        'Operating System :: MacOS',
        'Operating System :: Microsoft :: Windows',
        'Operating System :: Unix',
        'Programming Language :: Python',
        'Programming Language :: Python :: 3',
        'Programming Language :: Python :: 3.6',
        'Programming Language :: Python :: 3.7',
        'Programming Language :: Python :: 3.8',
        'Programming Language :: Python :: 3.9',
        'Programming Language :: Python :: Implementation :: CPython',
        'Programming Language :: Python :: Implementation :: Jython',
        'Programming Language :: Python :: Implementation :: PyPy',
        'Topic :: Scientific/Engineering :: Mathematics',
        'Topic :: Software Development :: Libraries :: Python Modules' ],
      python_requires='>=3.6',
      install_requires=[
          'PyUtilib>=6.0.1.dev0',
          'ply',
          'six>=1.4',
      ],
      packages=find_packages(exclude=("scripts",)),
      package_data={"pyomo.contrib.viewer":["*.ui"]},
      ext_modules = ext_modules,
      include_package_data=True,
      entry_points="""
        [console_scripts]
        pyomo = pyomo.scripting.pyomo_main:main_console_script
        pyomo_python = pyomo.scripting.commands:pyomo_python

        [pyomo.command]
        pyomo.help = pyomo.scripting.driver_help
<<<<<<< HEAD
        pyomo.test.pyomo = pyomo.scripting.runtests
=======
>>>>>>> e065f4e2
        pyomo.viewer=pyomo.contrib.viewer.pyomo_viewer
      """
      )

try:
    run_setup()
except SystemExit as e_info:
    # Cython can generate a SystemExit exception on Windows if the
    # environment is missing / has an incorrect Microsoft compiler.
    # Since Cython is not strictly required, we will disable Cython and
    # try re-running setup(), but only for this very specific situation.
    if 'Microsoft Visual C++' not in str(e_info):
        raise
    elif using_cython == CYTHON_REQUIRED:
        print("""
ERROR: Cython was explicitly requested with --with-cython, but cythonization
       of core Pyomo modules failed.
""")
        raise
    else:
        print("""
ERROR: setup() failed:
    %s
Re-running setup() without the Cython modules
""" % (str(e_info),))
        ext_modules = []
        run_setup()
        print("""
WARNING: Installation completed successfully, but the attempt to cythonize
         core Pyomo modules failed.  Cython provides performance
         optimizations and is not required for any Pyomo functionality.
         Cython returned the following error:
   "%s"
""" % (str(e_info),))<|MERGE_RESOLUTION|>--- conflicted
+++ resolved
@@ -140,10 +140,6 @@
 
         [pyomo.command]
         pyomo.help = pyomo.scripting.driver_help
-<<<<<<< HEAD
-        pyomo.test.pyomo = pyomo.scripting.runtests
-=======
->>>>>>> e065f4e2
         pyomo.viewer=pyomo.contrib.viewer.pyomo_viewer
       """
       )
