#  ___________________________________________________________________________
#
#  Pyomo: Python Optimization Modeling Objects
#  Copyright 2017 National Technology and Engineering Solutions of Sandia, LLC
#  Under the terms of Contract DE-NA0003525 with National Technology and
#  Engineering Solutions of Sandia, LLC, the U.S. Government retains certain
#  rights in this software.
#  This software is distributed under the 3-clause BSD License.
#  ___________________________________________________________________________

from pyomo.common.collections import ComponentMap, ComponentSet
from pyomo.core.expr import current as _expr
from pyomo.core.expr.visitor import ExpressionValueVisitor, nonpyomo_leaf_types
from pyomo.core.expr.numvalue import value
from pyomo.core.expr.current import exp, log, sin, cos
import math


"""
The purpose of this file is to perform symbolic differentiation and 
first order automatic differentiation directly with pyomo 
expressions. This is certainly not as efficient as doing AD in C or 
C++, but it avoids the translation from pyomo expressions to a form 
where AD can be performed efficiently. The only functions that are 
meant to be used by users are reverse_ad and reverse_sd. First, 
values are propagated from the leaves to each node in the tree with 
the LeafToRoot visitors. Then derivative values are propagated from 
the root to the leaves with the RootToLeaf visitors.
"""


class DifferentiationException(Exception):
    pass


def _diff_ProductExpression(node, val_dict, der_dict):
    """

    Parameters
    ----------
    node: pyomo.core.expr.numeric_expr.ProductExpression
    val_dict: ComponentMap
    der_dict: ComponentMap
    """
    assert len(node.args) == 2
    arg1, arg2 = node.args
    der = der_dict[node]
    der_dict[arg1] += der * val_dict[arg2]
    der_dict[arg2] += der * val_dict[arg1]


def _diff_SumExpression(node, val_dict, der_dict):
    """

    Parameters
    ----------
    node: pyomo.core.expr.numeric_expr.SumExpression
    val_dict: ComponentMap
    der_dict: ComponentMap
    """
    der = der_dict[node]
    for arg in node.args:
        der_dict[arg] += der


def _diff_PowExpression(node, val_dict, der_dict):
    """

    Parameters
    ----------
    node: pyomo.core.expr.numeric_expr.PowExpression
    val_dict: ComponentMap
    der_dict: ComponentMap
    """
    assert len(node.args) == 2
    arg1, arg2 = node.args
    der = der_dict[node]
    val1 = val_dict[arg1]
    val2 = val_dict[arg2]
    der_dict[arg1] += der * val2 * val1**(val2 - 1)
    if arg2.__class__ not in nonpyomo_leaf_types:
        der_dict[arg2] += der * val1**val2 * log(val1)


def _diff_DivisionExpression(node, val_dict, der_dict):
    """

    Parameters
    ----------
    node: pyomo.core.expr.numeric_expr.DivisionExpression
    val_dict: ComponentMap
    der_dict: ComponentMap
    """
    assert len(node.args) == 2
    num = node.args[0]
    den = node.args[1]
    der = der_dict[node]
    der_dict[num] += der * (1/val_dict[den])
    der_dict[den] -= der * val_dict[num] / val_dict[den]**2


def _diff_ReciprocalExpression(node, val_dict, der_dict):
    """

    Parameters
    ----------
    node: pyomo.core.expr.numeric_expr.ReciprocalExpression
    val_dict: ComponentMap
    der_dict: ComponentMap
    """
    assert len(node.args) == 1
    arg = node.args[0]
    der = der_dict[node]
    der_dict[arg] -= der / val_dict[arg]**2


def _diff_NegationExpression(node, val_dict, der_dict):
    """

    Parameters
    ----------
    node: pyomo.core.expr.numeric_expr.UnaryFunctionExpression
    val_dict: ComponentMap
    der_dict: ComponentMap
    """
    assert len(node.args) == 1
    arg = node.args[0]
    der = der_dict[node]
    der_dict[arg] -= der


def _diff_exp(node, val_dict, der_dict):
    """

    Parameters
    ----------
    node: pyomo.core.expr.numeric_expr.UnaryFunctionExpression
    val_dict: ComponentMap
    der_dict: ComponentMap
    """
    assert len(node.args) == 1
    arg = node.args[0]
    der = der_dict[node]
    der_dict[arg] += der * exp(val_dict[arg])


def _diff_log(node, val_dict, der_dict):
    """

    Parameters
    ----------
    node: pyomo.core.expr.numeric_expr.UnaryFunctionExpression
    val_dict: ComponentMap
    der_dict: ComponentMap
    """
    assert len(node.args) == 1
    arg = node.args[0]
    der = der_dict[node]
    der_dict[arg] += der / val_dict[arg]


def _diff_log10(node, val_dict, der_dict):
    """

    Parameters
    ----------
    node: pyomo.core.expr.numeric_expr.UnaryFunctionExpression
    val_dict: ComponentMap
    der_dict: ComponentMap
    """
    assert len(node.args) == 1
    arg = node.args[0]
    der = der_dict[node]
    der_dict[arg] += der * math.log10(math.exp(1)) / val_dict[arg]


def _diff_sin(node, val_dict, der_dict):
    """

    Parameters
    ----------
    node: pyomo.core.expr.numeric_expr.UnaryFunctionExpression
    val_dict: ComponentMap
    der_dict: ComponentMap
    """
    assert len(node.args) == 1
    arg = node.args[0]
    der = der_dict[node]
    der_dict[arg] += der * cos(val_dict[arg])


def _diff_cos(node, val_dict, der_dict):
    """

    Parameters
    ----------
    node: pyomo.core.expr.numeric_expr.UnaryFunctionExpression
    val_dict: ComponentMap
    der_dict: ComponentMap
    """
    assert len(node.args) == 1
    arg = node.args[0]
    der = der_dict[node]
    der_dict[arg] -= der * sin(val_dict[arg])


def _diff_tan(node, val_dict, der_dict):
    """

    Parameters
    ----------
    node: pyomo.core.expr.numeric_expr.UnaryFunctionExpression
    val_dict: ComponentMap
    der_dict: ComponentMap
    """
    assert len(node.args) == 1
    arg = node.args[0]
    der = der_dict[node]
    der_dict[arg] += der / (cos(val_dict[arg])**2)


def _diff_asin(node, val_dict, der_dict):
    """

    Parameters
    ----------
    node: pyomo.core.expr.numeric_expr.UnaryFunctionExpression
    val_dict: ComponentMap
    der_dict: ComponentMap
    """
    assert len(node.args) == 1
    arg = node.args[0]
    der = der_dict[node]
    der_dict[arg] += der / (1 - val_dict[arg]**2)**0.5


def _diff_acos(node, val_dict, der_dict):
    """

    Parameters
    ----------
    node: pyomo.core.expr.numeric_expr.UnaryFunctionExpression
    val_dict: ComponentMap
    der_dict: ComponentMap
    """
    assert len(node.args) == 1
    arg = node.args[0]
    der = der_dict[node]
    der_dict[arg] -= der / (1 - val_dict[arg]**2)**0.5


def _diff_atan(node, val_dict, der_dict):
    """

    Parameters
    ----------
    node: pyomo.core.expr.numeric_expr.UnaryFunctionExpression
    val_dict: ComponentMap
    der_dict: ComponentMap
    """
    assert len(node.args) == 1
    arg = node.args[0]
    der = der_dict[node]
    der_dict[arg] += der / (1 + val_dict[arg]**2)


def _diff_sqrt(node, val_dict, der_dict):
    """
    Reverse automatic differentiation on the square root function.
    Implementation copied from power function, with fixed exponent.

    Parameters
    ----------
    node: pyomo.core.expr.numeric_expr.UnaryFunctionExpression
    val_dict: ComponentMap
    der_dict: ComponentMap
    """
    assert len(node.args) == 1
    arg = node.args[0]
    der = der_dict[node]
    der_dict[arg] += der * 0.5 * val_dict[arg]**(-0.5)


_unary_map = dict()
_unary_map['exp'] = _diff_exp
_unary_map['log'] = _diff_log
_unary_map['log10'] = _diff_log10
_unary_map['sin'] = _diff_sin
_unary_map['cos'] = _diff_cos
_unary_map['tan'] = _diff_tan
_unary_map['asin'] = _diff_asin
_unary_map['acos'] = _diff_acos
_unary_map['atan'] = _diff_atan
_unary_map['sqrt'] = _diff_sqrt


def _diff_UnaryFunctionExpression(node, val_dict, der_dict):
    """

    Parameters
    ----------
    node: pyomo.core.expr.numeric_expr.UnaryFunctionExpression
    val_dict: ComponentMap
    der_dict: ComponentMap
    """
    if node.getname() in _unary_map:
        _unary_map[node.getname()](node, val_dict, der_dict)
    else:
        raise DifferentiationException('Unsupported expression type for differentiation: {0}'.format(type(node)))


def _diff_GeneralExpression(node, val_dict, der_dict):
    """
    Reverse automatic differentiation for named expressions.

    Parameters
    ----------
    node: The named expression
    val_dict: ComponentMap
    der_dict: ComponentMap
    """
    der_dict[node.expr] += der_dict[node]


def _diff_ExternalFunctionExpression(node, val_dict, der_dict):
    """

    Parameters
    ----------
    node: pyomo.core.expr.numeric_expr.ProductExpression
    val_dict: ComponentMap
    der_dict: ComponentMap
    """
    der = der_dict[node]
    vals = tuple(val_dict[i] for i in node.args)
    derivs = node._fcn.evaluate_fgh(vals)[1]
    for ndx, arg in enumerate(node.args):
        der_dict[arg] += der * derivs[ndx]


_diff_map = dict()
_diff_map[_expr.ProductExpression] = _diff_ProductExpression
_diff_map[_expr.DivisionExpression] = _diff_DivisionExpression
_diff_map[_expr.ReciprocalExpression] = _diff_ReciprocalExpression
_diff_map[_expr.PowExpression] = _diff_PowExpression
_diff_map[_expr.SumExpression] = _diff_SumExpression
_diff_map[_expr.MonomialTermExpression] = _diff_ProductExpression
_diff_map[_expr.NegationExpression] = _diff_NegationExpression
_diff_map[_expr.UnaryFunctionExpression] = _diff_UnaryFunctionExpression
_diff_map[_expr.ExternalFunctionExpression] = _diff_ExternalFunctionExpression
_diff_map[_expr.LinearExpression] = _diff_SumExpression

_diff_map[_expr.NPV_ProductExpression] = _diff_ProductExpression
_diff_map[_expr.NPV_DivisionExpression] = _diff_DivisionExpression
_diff_map[_expr.NPV_ReciprocalExpression] = _diff_ReciprocalExpression
_diff_map[_expr.NPV_PowExpression] = _diff_PowExpression
_diff_map[_expr.NPV_SumExpression] = _diff_SumExpression
_diff_map[_expr.NPV_NegationExpression] = _diff_NegationExpression
_diff_map[_expr.NPV_UnaryFunctionExpression] = _diff_UnaryFunctionExpression
_diff_map[_expr.NPV_ExternalFunctionExpression] = _diff_ExternalFunctionExpression


def _symbolic_value(x):
    return x


def _numeric_apply_operation(node, values):
    return node._apply_operation(values)


def _symbolic_apply_operation(node, values):
    return node


class _LeafToRootVisitor(ExpressionValueVisitor):
    def __init__(self, val_dict, der_dict, expr_list, numeric=True):
        """
        Parameters
        ----------
        val_dict: ComponentMap
        der_dict: ComponentMap
        """
        self.val_dict = val_dict
        self.der_dict = der_dict
        self.expr_list = expr_list
        assert len(self.expr_list) == 0
        assert len(self.val_dict) == 0
        assert len(self.der_dict) == 0
        if numeric:
            self.value_func = value
            self.operation_func = _numeric_apply_operation
        else:
            self.value_func = _symbolic_value
            self.operation_func = _symbolic_apply_operation

    def visit(self, node, values):
        self.val_dict[node] = self.operation_func(node, values)
        self.der_dict[node] = 0
        self.expr_list.append(node)
        return self.val_dict[node]

    def visiting_potential_leaf(self, node):
        if node in self.val_dict:
            return True, self.val_dict[node]

        if node.__class__ in nonpyomo_leaf_types:
            self.val_dict[node] = node
            self.der_dict[node] = 0
            return True, node

        if not node.is_expression_type():
            val = self.value_func(node)
            self.val_dict[node] = val
            self.der_dict[node] = 0
            return True, val

        return False, None


def _reverse_diff_helper(expr, numeric=True):
    val_dict = ComponentMap()
    der_dict = ComponentMap()
    expr_list = list()

    visitorA = _LeafToRootVisitor(val_dict, der_dict, expr_list, numeric=numeric)
    visitorA.dfs_postorder_stack(expr)

    der_dict[expr] = 1
    for e in reversed(expr_list):
        if e.__class__ in _diff_map:
            _diff_map[e.__class__](e, val_dict, der_dict)
        elif e.is_named_expression_type():
            _diff_GeneralExpression(e, val_dict, der_dict)
        else:
            raise DifferentiationException('Unsupported expression type for differentiation: {0}'.format(type(e)))

    return der_dict


def reverse_ad(expr):
    """
    First order reverse automatic differentiation

    Parameters
    ----------
    expr: pyomo.core.expr.numeric_expr.ExpressionBase
        expression to differentiate

    Returns
    -------
    ComponentMap
        component_map mapping variables to derivatives with respect
        to the corresponding variable
    """
<<<<<<< HEAD
    val_dict = ComponentMap()
    der_dict = ComponentMap()

    visitorA = _ReverseADVisitorLeafToRoot(val_dict, der_dict)
    visitorA.dfs_postorder_stack(expr)
    named_expressions = _collect_ordered_named_expressions(expr)
    der_dict[expr] = 1
    visitorB = _ReverseADVisitorRootToLeaf(val_dict, der_dict)
    visitorB.dfs_postorder_stack(expr)
    for named_expr in named_expressions:
        der_dict[named_expr.expr] = der_dict[named_expr]
        visitorB.dfs_postorder_stack(named_expr.expr)

    return der_dict


class _ReverseSDVisitorLeafToRoot(ExpressionValueVisitor):
    def __init__(self, val_dict, der_dict):
        """
        Parameters
        ----------
        val_dict: ComponentMap
        der_dict: ComponentMap
        """
        self.val_dict = val_dict
        self.der_dict = der_dict

    def visit(self, node, values):
        self.val_dict[node] = node.create_node_with_local_data(tuple(values))
        self.der_dict[node] = 0
        return self.val_dict[node]

    def visiting_potential_leaf(self, node):
        if node.__class__ in nonpyomo_leaf_types:
            self.val_dict[node] = node
            if node not in self.der_dict:
                self.der_dict[node] = 0
            return True, node

        if not node.is_expression_type():
            val = node
            self.val_dict[node] = val
            if node not in self.der_dict:
                self.der_dict[node] = 0
            return True, val

        return False, None


class _ReverseSDVisitorRootToLeaf(ExpressionValueVisitor):
    def __init__(self, val_dict, der_dict):
        """
        Parameters
        ----------
        val_dict: ComponentMap
        der_dict: ComponentMap
        """
        self.val_dict = val_dict
        self.der_dict = der_dict

    def visit(self, node, values):
        pass

    def visiting_potential_leaf(self, node):
        if node.__class__ in nonpyomo_leaf_types:
            return True, None

        if not node.is_expression_type():
            return True, None

        if node.is_named_expression_type():
            return True, None

        if node.__class__ in _diff_map:
            _diff_map[node.__class__](node, self.val_dict, self.der_dict)
            return False, None
        else:
            raise DifferentiationException('Unsupported expression type for differentiation: {0}'.format(type(node)))
=======
    return _reverse_diff_helper(expr, True)
>>>>>>> 536f7f19


def reverse_sd(expr):
    """
    First order reverse symbolic differentiation

    Parameters
    ----------
    expr: pyomo.core.expr.numeric_expr.ExpressionBase
        expression to differentiate

    Returns
    -------
    ComponentMap
        component_map mapping variables to derivatives with respect
        to the corresponding variable
    """
    return _reverse_diff_helper(expr, False)<|MERGE_RESOLUTION|>--- conflicted
+++ resolved
@@ -452,88 +452,7 @@
         component_map mapping variables to derivatives with respect
         to the corresponding variable
     """
-<<<<<<< HEAD
-    val_dict = ComponentMap()
-    der_dict = ComponentMap()
-
-    visitorA = _ReverseADVisitorLeafToRoot(val_dict, der_dict)
-    visitorA.dfs_postorder_stack(expr)
-    named_expressions = _collect_ordered_named_expressions(expr)
-    der_dict[expr] = 1
-    visitorB = _ReverseADVisitorRootToLeaf(val_dict, der_dict)
-    visitorB.dfs_postorder_stack(expr)
-    for named_expr in named_expressions:
-        der_dict[named_expr.expr] = der_dict[named_expr]
-        visitorB.dfs_postorder_stack(named_expr.expr)
-
-    return der_dict
-
-
-class _ReverseSDVisitorLeafToRoot(ExpressionValueVisitor):
-    def __init__(self, val_dict, der_dict):
-        """
-        Parameters
-        ----------
-        val_dict: ComponentMap
-        der_dict: ComponentMap
-        """
-        self.val_dict = val_dict
-        self.der_dict = der_dict
-
-    def visit(self, node, values):
-        self.val_dict[node] = node.create_node_with_local_data(tuple(values))
-        self.der_dict[node] = 0
-        return self.val_dict[node]
-
-    def visiting_potential_leaf(self, node):
-        if node.__class__ in nonpyomo_leaf_types:
-            self.val_dict[node] = node
-            if node not in self.der_dict:
-                self.der_dict[node] = 0
-            return True, node
-
-        if not node.is_expression_type():
-            val = node
-            self.val_dict[node] = val
-            if node not in self.der_dict:
-                self.der_dict[node] = 0
-            return True, val
-
-        return False, None
-
-
-class _ReverseSDVisitorRootToLeaf(ExpressionValueVisitor):
-    def __init__(self, val_dict, der_dict):
-        """
-        Parameters
-        ----------
-        val_dict: ComponentMap
-        der_dict: ComponentMap
-        """
-        self.val_dict = val_dict
-        self.der_dict = der_dict
-
-    def visit(self, node, values):
-        pass
-
-    def visiting_potential_leaf(self, node):
-        if node.__class__ in nonpyomo_leaf_types:
-            return True, None
-
-        if not node.is_expression_type():
-            return True, None
-
-        if node.is_named_expression_type():
-            return True, None
-
-        if node.__class__ in _diff_map:
-            _diff_map[node.__class__](node, self.val_dict, self.der_dict)
-            return False, None
-        else:
-            raise DifferentiationException('Unsupported expression type for differentiation: {0}'.format(type(node)))
-=======
     return _reverse_diff_helper(expr, True)
->>>>>>> 536f7f19
 
 
 def reverse_sd(expr):
