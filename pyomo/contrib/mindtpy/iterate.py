--- conflicted
+++ resolved
@@ -1,8 +1,7 @@
 """Iteration loop for MindtPy."""
 from __future__ import division
 
-from pyomo.contrib.mindtpy.cut_generation import (add_oa_cuts, add_ecp_cuts,
-                                                  add_int_cut)
+from pyomo.contrib.mindtpy.cut_generation import (add_oa_cuts, add_ecp_cuts)
 
 from pyomo.contrib.mindtpy.mip_solve import (solve_OA_master,
                                              handle_master_mip_optimal, handle_master_mip_infeasible, handle_master_mip_other_conditions)
@@ -40,19 +39,9 @@
             '---MindtPy Master Iteration %s---'
             % solve_data.mip_iter)
 
-<<<<<<< HEAD
-        if algorithm_should_terminate(solve_data, config, check_cycling=False):
-            last_iter_cuts = True
-            break
-
         solve_data.mip_subiter = 0
         # solve MILP master problem
-        if config.strategy in {'OA', 'GOA'}:
-=======
-        solve_data.mip_subiter = 0
-        # solve MILP master problem
-        if config.strategy == 'OA' or config.strategy == 'ECP':
->>>>>>> d18796cd
+        if config.strategy in {'OA', 'GOA', 'ECP'}:
             master_mip, master_mip_results = solve_OA_master(
                 solve_data, config)
             if config.single_tree is False:
@@ -91,6 +80,7 @@
             config.call_after_subproblem_solve(fixed_nlp, solve_data)
 
         if algorithm_should_terminate(solve_data, config, check_cycling=False):
+            last_iter_cuts = True
             break
 
         if config.strategy == 'ECP':
@@ -133,58 +123,11 @@
 
     # if add_nogood_cuts is True, the bound obtained in the last iteration is no reliable.
     # we correct it after the iteration.
-<<<<<<< HEAD
     if config.add_nogood_cuts:
         bound_fix(solve_data, config, last_iter_cuts)
-=======
-    if config.add_integer_cuts:
-        config.bound_tolerance = 1E-4
-        # Solve NLP subproblem
-        # The constraint linearization happens in the handlers
-        fixed_nlp, fixed_nlp_result = solve_NLP_subproblem(
-            solve_data, config)
-        if fixed_nlp_result.solver.termination_condition is tc.optimal or fixed_nlp_result.solver.termination_condition is tc.locallyOptimal:
-            handle_NLP_subproblem_optimal(fixed_nlp, solve_data, config)
-        elif fixed_nlp_result.solver.termination_condition is tc.infeasible:
-            handle_NLP_subproblem_infeasible(fixed_nlp, solve_data, config)
-        else:
-            handle_NLP_subproblem_other_termination(fixed_nlp, fixed_nlp_result.solver.termination_condition,
-                                                    solve_data, config)
-
-        MindtPy = solve_data.mip.MindtPy_utils
-        MindtPy.MindtPy_linear_cuts.integer_cuts.deactivate()
-        if config.strategy == 'OA':
-            MindtPy.MindtPy_linear_cuts.oa_cuts.activate()
-        # elif config.strategy == 'ECP':
-        #     MindtPy.MindtPy_linear_cuts.ecp_cuts.activate()
-
-        masteropt = SolverFactory(config.mip_solver)
-        # determine if persistent solver is called.
-        if isinstance(masteropt, PersistentSolver):
-            masteropt.set_instance(solve_data.mip, symbolic_solver_labels=True)
-        mip_args = dict(config.mip_solver_args)
-
-        # setting up special options for GAMS subsolvers
-        if config.mip_solver == 'gams':
-            mip_args['add_options'] = mip_args.get('add_options', [])
-            mip_args['add_options'].append('option optcr=0.0;')
-
-        # Solve MILP problem
-        master_mip_results = masteropt.solve(
-            solve_data.mip, **mip_args)
-
-        # Update lower and upper bounds
-        if main_objective.sense == minimize:
-            solve_data.LB = master_mip_results.problem.lower_bound
-            solve_data.LB_progress.append(solve_data.LB)
-        else:
-            solve_data.UB = master_mip_results.problem.upper_bound
-            solve_data.UB_progress.append(solve_data.UB)
->>>>>>> d18796cd
 
 
 def algorithm_should_terminate(solve_data, config, check_cycling):
-
     """
     Checks if the algorithm should terminate at the given point
 
@@ -308,11 +251,7 @@
         solve_data.results.solver.termination_condition = tc.optimal
         return True
     # Cycling check
-<<<<<<< HEAD
     if config.cycling_check and solve_data.mip_iter >= 1 and check_cycling:
-=======
-    if config.cycling_check is True and solve_data.mip_iter >= 1 and check_cycling:
->>>>>>> d18796cd
         temp = []
         for var in solve_data.mip.component_data_objects(ctype=Var):
             if var.is_integer():
