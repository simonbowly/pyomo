--- conflicted
+++ resolved
@@ -22,11 +22,8 @@
 from pyomo.core.expr.calculus.derivatives import differentiate
 from pyomo.common.dependencies import attempt_import
 from pyomo.contrib.fbbt.fbbt import fbbt
-<<<<<<< HEAD
 from pyomo.solvers.plugins.solvers.gurobi_direct import gurobipy
-=======
 from pyomo.solvers.plugins.solvers.gurobi_persistent import GurobiPersistent
->>>>>>> da456e3f
 
 pyomo_nlp = attempt_import('pyomo.contrib.pynumero.interfaces.pyomo_nlp')[0]
 numpy = attempt_import('numpy')[0]
@@ -613,7 +610,6 @@
     return solve_data
 
 
-<<<<<<< HEAD
 def copy_var_list_values_from_solution_pool(from_list, to_list, config, solver_model, var_map, solution_name,
                                             skip_stale=False, skip_fixed=True,
                                             ignore_integrality=False):
@@ -656,12 +652,12 @@
                 v_to.set_value(0)
             else:
                 raise
-=======
+
+
 class GurobiPersistent4MindtPy(GurobiPersistent):
 
     def _intermediate_callback(self):
         def f(gurobi_model, where):
             self._callback_func(self._pyomo_model, self,
                                 where, self.solve_data, self.config)
-        return f
->>>>>>> da456e3f
+        return f