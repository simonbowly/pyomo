--- conflicted
+++ resolved
@@ -13,15 +13,11 @@
 pyomo/examples/doc/pyomobook/nonlinear-ch/react_design/ReactorDesign.py
 """
 import pandas as pd
-<<<<<<< HEAD
-from pyomo.environ import ConcreteModel, Var, Param, PositiveReals, Objective, Constraint, maximize, SolverFactory
-
-=======
 from pyomo.environ import (
     ConcreteModel, Var, PositiveReals, Objective, Constraint, maximize,
     SolverFactory
 )
->>>>>>> 550b5766
+
 
 def reactor_design_model(data):
     
