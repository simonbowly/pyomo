--- conflicted
+++ resolved
@@ -14,231 +14,9 @@
 typedef mc::Interval I;
 typedef mc::McCormick<I> MC;
 
-<<<<<<< HEAD
-
-//Build pyomo expression in MC++
-void *createVar(double lb, double pt, double ub, int count, int index)
-{
-    MC var1( I( lb, ub ), pt );
-    var1.sub(count, index);
-
-    void *ans = new MC(var1);
-
-    return ans;
-}
-
-void *createConstant(double cons)
-{
-    void *ans = new MC(cons);
-
-    return ans;
-}
-
-MC *mult(MC *var1, MC *var2)
-{
-    MC F = *var1 * *var2;
-
-    MC *ans = new MC(F);
-    return ans;
-}
-
-MC *add(MC *var1, MC *var2)
-{
-    MC F = *var1 + *var2;
-
-    MC *ans = new MC(F);
-    return ans;
-}
-
-MC *power(MC *var1, MC *var2)
-{
-    //Extract int value from var2
-    //Pow() will only take an integer value
-    MC var = *var2;
-    double doub = var.l();
-    int exponent = (int)doub;
-
-    MC F = pow(*var1, exponent);
-
-    MC *ans = new MC(F);
-    return ans;
-}
-
-MC *sqrt(MC *var)
-{
-    MC F = sqrt(*var);
-    MC *ans = new MC(F);
-    return ans;
-}
-
-
-MC *monomial(MC *var1, MC *var2)
-{
-    MC F = *var1 * *var2;
-
-    MC *ans = new MC(F);
-    return ans;
-}
-
-MC *division(MC *var1, MC *var2)
-{
-    MC F = *var1 / *var2;
-
-    MC *ans = new MC(F);
-    return ans;
-}
-
-MC *reciprocal(MC *var1, MC *var2)
-{
-    MC F = inv(*var2);
-
-    MC *ans = new MC(F);
-    return ans;
-}
-
-MC *negation(MC *var1)
-{
-    MC F = 0 - *var1;
-
-    MC *ans = new MC(F);
-    return ans;
-}
-
-MC *abs(MC *var1)
-{
-    MC F = fabs(*var1);
-
-    MC *ans = new MC(F);
-    return ans;
-}
-
-MC *trigSin(MC *var1)
-{
-    MC F = sin(*var1);
-
-    MC *ans = new MC(F);
-    return ans;
-}
-
-MC *trigCos(MC *var1)
-{
-    MC F = cos(*var1);
-
-    MC *ans = new MC(F);
-    return ans;
-}
-
-MC *trigTan(MC *var1)
-{
-    MC F = tan(*var1);
-
-    MC *ans = new MC(F);
-    return ans;
-}
-
-MC *atrigSin(MC *var1)
-{
-    MC F = asin(*var1);
-
-    MC *ans = new MC(F);
-    return ans;
-}
-
-MC *atrigCos(MC *var1)
-{
-    MC F = acos(*var1);
-
-    MC *ans = new MC(F);
-    return ans;
-}
-
-MC *atrigTan(MC *var1)
-{
-    MC F = atan(*var1);
-
-    MC *ans = new MC(F);
-    return ans;
-}
-
-MC *NPV(MC *var1)
-{
-    MC F = *var1;
-
-    MC *ans = new MC(F);
-    return ans;
-}
-
-void displayOutput(void *ptr)
-{
-    MC *var  = (MC*) ptr;
-    MC F = *var;
-    std::cout << "F: " << F << std::endl;
-}
-
-MC *exponential(MC *var1)
-{
-    MC F = exp(*var1);
-
-    MC *ans = new MC(F);
-    return ans;
-}
-
-MC *logarithm(MC *var1)
-{
-    MC F = log(*var1);
-
-    MC *ans = new MC(F);
-    return ans;
-}
-
-//Get usable information from MC++
-double lower(MC *expr)
-{
-    MC F = *expr;
-    double Flb = F.l();
-    return Flb;
-}
-
-double upper(MC *expr)
-{
-    MC F = *expr;
-    double Fub = F.u();
-    return Fub;
-}
-
-double concave(MC *expr)
-{
-    MC F = *expr;
-    double Fcc = F.cc();
-    return Fcc;
-}
-
-double convex(MC *expr)
-{
-    MC F = *expr;
-    double Fcv = F.cv();
-    return Fcv;
-}
-
-
-double subcc(MC *expr, int index)
-{
-    MC F = *expr;
-    double Fccsub = F.ccsub(index);
-    return Fccsub;
-}
-
-double subcv(MC *expr, int index)
-{
-    MC F = *expr;
-    double Fcvsub = F.cvsub(index);
-    return Fcvsub;
-}
-=======
 // Module-level variables as utilities to pass information back to Python
 std::string lastException;
 std::string lastDisplay;
->>>>>>> dcdc3de5
 
 extern "C"
 {
@@ -258,6 +36,11 @@
     MC* multiply(MC *var1, MC *var2)
     {
         return (MC*) new MC( (*var1) * (*var2) );
+    }
+
+    MC* divide(MC *var1, MC *var2)
+    {
+        return (MC*) new MC( (*var1) / (*var2) );
     }
 
     MC* add(MC *var1, MC *var2)
@@ -296,18 +79,8 @@
     MC* exponential(MC *arg1) {return new MC( exp(*arg1) );}
     MC* logarithm(MC *arg1) {return new MC( log(*arg1) );}
 
-<<<<<<< HEAD
-    MC *new_division(MC *var1, MC *var2)
-    {
-        MC *ans = division(var1, var2);
-        return ans;
-    }
-
-    MC *new_negation(MC *var1)
-=======
     // Get the MC++ string representation of the MC object
     const char* toString(MC *arg)
->>>>>>> dcdc3de5
     {
         std::ostringstream Fstrm;
         Fstrm << *arg << std::flush;
