#  ___________________________________________________________________________
#
#  Pyomo: Python Optimization Modeling Objects
#  Copyright (c) 2008-2022
#  National Technology and Engineering Solutions of Sandia, LLC
#  Under the terms of Contract DE-NA0003525 with National Technology and
#  Engineering Solutions of Sandia, LLC, the U.S. Government retains certain
#  rights in this software.
#  This software is distributed under the 3-clause BSD License.
#  ___________________________________________________________________________

"""Big-M Generalized Disjunctive Programming transformation module."""

import logging

from pyomo.common.collections import ComponentMap, ComponentSet
from pyomo.common.config import ConfigDict, ConfigValue
from pyomo.common.modeling import unique_component_name
from pyomo.common.deprecation import deprecated, deprecation_warning
from pyomo.contrib.fbbt.fbbt import compute_bounds_on_expr
from pyomo.core import (
    Block, BooleanVar, Connector, Constraint, Param, Set, SetOf, Suffix, Var,
    Expression, TraversalStrategy, value, RangeSet,
    NonNegativeIntegers, Binary, Any)
from pyomo.core.base.boolean_var import (
    _DeprecatedImplicitAssociatedBinaryVariable)
from pyomo.core.base import TransformationFactory, Reference
import pyomo.core.expr.current as EXPR
from pyomo.gdp import Disjunct, Disjunction, GDP_Error
from pyomo.gdp.plugins.gdp_to_mip_transformation import (
    GDP_to_MIP_Transformation)
from pyomo.gdp.transformed_disjunct import _TransformedDisjunct
from pyomo.gdp.util import (
    is_child_of, get_src_disjunction, get_src_constraint,
    get_transformed_constraints, _get_constraint_transBlock, get_src_disjunct,
     _warn_for_active_disjunct, preprocess_targets, _to_dict,
    _get_bigm_suffix_list, _convert_M_to_tuple, _warn_for_unused_bigM_args)
from pyomo.core.util import target_list
from pyomo.network import Port
from pyomo.repn import generate_standard_repn
from functools import wraps
from weakref import ref as weakref_ref, ReferenceType

logger = logging.getLogger('pyomo.gdp.bigm')

@TransformationFactory.register('gdp.bigm', doc="Relax disjunctive model using "
                                "big-M terms.")
class BigM_Transformation(GDP_to_MIP_Transformation):
    """Relax disjunctive model using big-M terms.

    Relaxes a disjunctive model into an algebraic model by adding Big-M
    terms to all disjunctive constraints.

    This transformation accepts the following keyword arguments:
        bigM: A user-specified value (or dict) of M values to use (see below)
        targets: the targets to transform [default: the instance]

    M values are determined as follows:
       1) if the constraint appears in the bigM argument dict
       2) if the constraint parent_component appears in the bigM
          argument dict
       3) if any block which is an ancestor to the constraint appears in
          the bigM argument dict
       3) if 'None' is in the bigM argument dict
       4) if the constraint or the constraint parent_component appear in
          a BigM Suffix attached to any parent_block() beginning with the
          constraint's parent_block and moving up to the root model.
       5) if None appears in a BigM Suffix attached to any
          parent_block() between the constraint and the root model.
       6) if the constraint is linear, estimate M using the variable bounds

    M values may be a single value or a 2-tuple specifying the M for the
    lower bound and the upper bound of the constraint body.

    Specifying "bigM=N" is automatically mapped to "bigM={None: N}".

    The transformation will create a new Block with a unique
    name beginning "_pyomo_gdp_bigm_reformulation".  That Block will
    contain an indexed Block named "relaxedDisjuncts", which will hold
    the relaxed disjuncts.  This block is indexed by an integer
    indicating the order in which the disjuncts were relaxed.
    Each block has a dictionary "_constraintMap":

        'srcConstraints': ComponentMap(<transformed constraint>:
                                       <src constraint>)
        'transformedConstraints': ComponentMap(<src constraint>:
                                               <transformed constraint>)

    All transformed Disjuncts will have a pointer to the block their transformed
    constraints are on, and all transformed Disjunctions will have a
    pointer to the corresponding 'Or' or 'ExactlyOne' constraint.

    """

    CONFIG = ConfigDict("gdp.bigm")
    CONFIG.declare('targets', ConfigValue(
        default=None,
        domain=target_list,
        description="target or list of targets that will be relaxed",
        doc="""

        This specifies the list of components to relax. If None (default), the
        entire model is transformed. Note that if the transformation is done out
        of place, the list of targets should be attached to the model before it
        is cloned, and the list will specify the targets on the cloned
        instance."""
    ))
    CONFIG.declare('bigM', ConfigValue(
        default=None,
        domain=_to_dict,
        description="Big-M value used for constraint relaxation",
        doc="""

        A user-specified value, dict, or ComponentMap of M values that override
        M-values found through model Suffixes or that would otherwise be
        calculated using variable domains."""
    ))
    CONFIG.declare('assume_fixed_vars_permanent', ConfigValue(
        default=False,
        domain=bool,
        description="Boolean indicating whether or not to transform so that "
        "the transformed model will still be valid when fixed Vars are "
        "unfixed.",
        doc="""
        This is only relevant when the transformation will be estimating values
        for M. If True, the transformation will calculate M values assuming that
        fixed variables will always be fixed to their current values. This means
        that if a fixed variable is unfixed after transformation, the
        transformed model is potentially no longer valid. By default, the
        transformation will assume fixed variables could be unfixed in the
        future and will use their bounds to calculate the M value rather than
        their value. Note that this could make for a weaker LP relaxation
        while the variables remain fixed.
        """
    ))
    def __init__(self):
        super(BigM_Transformation, self).__init__()
<<<<<<< HEAD
        self.logger = logger
=======
        self.handlers = {
            Constraint:  self._transform_constraint,
            Var:         False, # Note that if a Var appears on a Disjunct, we
                                # still treat its bounds as global. If the
                                # intent is for its bounds to be on the
                                # disjunct, it should be declared with no bounds
                                # and the bounds should be set in constraints on
                                # the Disjunct.
            BooleanVar:  False,
            Connector:   False,
            Expression:  False,
            Suffix:      False,
            Param:       False,
            Set:         False,
            SetOf:       False,
            RangeSet:    False,
            Disjunction: False,# It's impossible to encounter an active
                               # Disjunction because preprocessing would have
                               # put it before its parent Disjunct in the order
                               # of transformation.
            Disjunct:    self._warn_for_active_disjunct,
            Block:       False,
            ExternalFunction: False,
            Port:        False, # not Arcs, because those are deactivated after
                                # the network.expand_arcs transformation
        }
        self._generate_debug_messages = False
        self._transformation_blocks = {}
        self._algebraic_constraints = {}
>>>>>>> 99b5f481

    def _get_bigm_arg_list(self, bigm_args, block):
        # Gather what we know about blocks from args exactly once. We'll still
        # check for constraints in the moment, but if that fails, we've
        # preprocessed the time-consuming part of traversing up the tree.
        arg_list = []
        if bigm_args is None:
            return arg_list
        while block is not None:
            if block in bigm_args:
                arg_list.append({block: bigm_args[block]})
            block = block.parent_block()
        return arg_list

    def _apply_to(self, instance, **kwds):
        self.used_args = ComponentMap() # If everything was sure to go well,
                                        # this could be a dictionary. But if
                                        # someone messes up and gives us a Var
                                        # as a key in bigMargs, I need the error
                                        # not to be when I try to put it into
                                        # this map!
        try:
            self._apply_to_impl(instance, **kwds)
        finally:
            self.used_args.clear()
            self._transformation_blocks.clear()
            self._algebraic_constraints.clear()

    def _apply_to_impl(self, instance, **kwds):
        super(BigM_Transformation, self)._apply_to_impl(instance, **kwds)

        bigM = self._config.bigM

        # we need to preprocess targets to make sure that if there are any
        # disjunctions in targets that their disjuncts appear before them in
        # the list.
        gdp_tree = self._get_gdp_tree_from_targets(instance)
        preprocessed_targets = gdp_tree.reverse_topological_sort()

        # transform any logical constraints that might be anywhere on the stuff
        # we're about to transform.
        TransformationFactory('core.logical_to_linear').apply_to(
            instance,
            targets=[blk for blk in self._config.targets 
                     if blk.ctype is Block] +
            [disj for disj in preprocessed_targets if disj.ctype is Disjunct])

        self.assume_fixed_vars_permanent = self._config.\
                                           assume_fixed_vars_permanent

        for t in preprocessed_targets:
            if t.ctype is Disjunction:
                self._transform_disjunctionData(
                    t, t.index(), parent_disjunct=gdp_tree.parent(t),
                    root_disjunct=gdp_tree.root_disjunct(t))
            else:# We know t is a Disjunct after preprocessing
                self._transform_disjunct(
                    t, bigM, root_disjunct=gdp_tree.root_disjunct(t))

        # issue warnings about anything that was in the bigM args dict that we
        # didn't use
        _warn_for_unused_bigM_args(bigM, self.used_args, logger)

    def _add_transformation_block(self, to_block):
        return super(BigM_Transformation, self)._add_transformation_block(
            to_block, 'bigm')

    def _add_xor_constraint(self, disjunction, transBlock):
        # Put the disjunction constraint on the transformation block and
        # determine whether it is an OR or XOR constraint.
        # We never do this for just a DisjunctionData because we need to know
        # about the index set of its parent component (so that we can make the
        # index of this constraint match). So if we called this on a
        # DisjunctionData, we did something wrong.

        # first check if the constraint already exists
        if disjunction in self._algebraic_constraints:
            return self._algebraic_constraints[disjunction]

        # add the XOR (or OR) constraints to parent block (with unique name)
        # It's indexed if this is an IndexedDisjunction, not otherwise
        if disjunction.is_indexed():
            orC = Constraint(Any)
        else:
            orC = Constraint()
        orCname = unique_component_name(
            transBlock,disjunction.getname(fully_qualified=False) + '_xor')
        transBlock.add_component(orCname, orC)
        self._algebraic_constraints[disjunction] = orC

        return orC

    def _transform_disjunctionData(self, obj, index, parent_disjunct=None,
                                   root_disjunct=None):
        # Create or fetch the transformation block
        if root_disjunct is not None:
            # We want to put all the transformed things on the root
            # Disjunct's parent's block so that they do not get
            # re-transformed
            transBlock = self._add_transformation_block(
                root_disjunct.parent_block())
        else:
            # This isn't nested--just put it on the parent block.
            transBlock = self._add_transformation_block(obj.parent_block())

        # create or fetch the xor constraint
        xorConstraint = self._add_xor_constraint(obj.parent_component(),
                                                 transBlock)
        # Just because it's unlikely this is what someone meant to do...
        if len(obj.disjuncts) == 0:
            raise GDP_Error("Disjunction '%s' is empty. This is "
                            "likely indicative of a modeling error."  %
                            obj.name)

        # add or (or xor) constraint
        or_expr = sum(disjunct.binary_indicator_var for disjunct in
                      obj.disjuncts)

        rhs = 1 if parent_disjunct is None else \
              parent_disjunct.binary_indicator_var
        if obj.xor:
            xorConstraint[index] = or_expr == rhs
        else:
            xorConstraint[index] = or_expr >= rhs
        # Mark the DisjunctionData as transformed by mapping it to its XOR
        # constraint.
        obj._algebraic_constraint = weakref_ref(xorConstraint[index])

        # and deactivate for the writers
        obj.deactivate()

    def _transform_disjunct(self, obj, bigM, root_disjunct):
        root = root_disjunct.parent_block() if root_disjunct is not None else \
               obj.parent_block()
        transBlock = self._add_transformation_block(root)
        suffix_list = _get_bigm_suffix_list(obj)
        arg_list = self._get_bigm_arg_list(bigM, obj)

        # add reference to original disjunct on transformation block
        relaxedDisjuncts = transBlock.relaxedDisjuncts
        relaxationBlock = relaxedDisjuncts[len(relaxedDisjuncts)]
        # we will keep a map of constraints (hashable, ha!) to a tuple to
        # indicate what their M value is and where it came from, of the form:
        # ((lower_value, lower_source, lower_key), (upper_value, upper_source,
        # upper_key)), where the first tuple is the information for the lower M,
        # the second tuple is the info for the upper M, source is the Suffix or
        # argument dictionary and None if the value was calculated, and key is
        # the key in the Suffix or argument dictionary, and None if it was
        # calculated. (Note that it is possible the lower or upper is
        # user-specified and the other is not, hence the need to store
        # information for both.)
        relaxationBlock.bigm_src = {}
        relaxationBlock.localVarReferences = Block()
        relaxationBlock.transformedConstraints = Constraint(Any)
        obj._transformation_block = weakref_ref(relaxationBlock)
        relaxationBlock._src_disjunct = weakref_ref(obj)

        # This is crazy, but if the disjunction has been previously
        # relaxed, the disjunct *could* be deactivated.  This is a big
        # deal for Hull, as it uses the component_objects /
        # component_data_objects generators.  For BigM, that is OK,
        # because we never use those generators with active=True.  I am
        # only noting it here for the future when someone (me?) is
        # comparing the two relaxations.
        #
        # Transform each component within this disjunct
        self._transform_block_components(obj, obj, bigM, arg_list, suffix_list)

        # deactivate disjunct to keep the writers happy
        obj._deactivate_without_fixing_indicator()

    def _transform_block_components(self, block, disjunct, bigM, arg_list,
                                    suffix_list):
        # We don't know where all the BooleanVars are going to be used, so if
        # there are any that the logical_to_linear transformation didn't
        # transform, we need to do it now, so that the Reference gets moved
        # up. This won't be necessary when the writers are willing to find Vars
        # not in the active subtree.
        for boolean in block.component_data_objects(BooleanVar,
                                                    descend_into=Block,
                                                    active=None):
            if isinstance(boolean._associated_binary,
                          _DeprecatedImplicitAssociatedBinaryVariable):
                parent_block = boolean.parent_block()
                new_var = Var(domain=Binary)
                parent_block.add_component(
                    unique_component_name(parent_block,
                                          boolean.local_name + "_asbinary"),
                    new_var)
                boolean.associate_binary_var(new_var)

        # Find all the variables declared here (including the indicator_var) and
        # add a reference on the transformation block so these will be
        # accessible when the Disjunct is deactivated.
        varRefBlock = disjunct._transformation_block().localVarReferences
        for v in block.component_objects(Var, descend_into=Block, active=None):
            varRefBlock.add_component(unique_component_name(
                varRefBlock, v.getname(fully_qualified=False)), Reference(v))

        # Now look through the component map of block and transform everything
        # we have a handler for. Yell if we don't know how to handle it. (Note
        # that because we only iterate through active components, this means
        # non-ActiveComponent types cannot have handlers.)
        for obj in block.component_objects(active=True, descend_into=Block):
            handler = self.handlers.get(obj.ctype, None)
            if not handler:
                if handler is None:
                    raise GDP_Error(
                        "No BigM transformation handler registered "
                        "for modeling components of type %s. If your "
                        "disjuncts contain non-GDP Pyomo components that "
                        "require transformation, please transform them first."
                        % obj.ctype)
                continue
            # obj is what we are transforming, we pass disjunct
            # through so that we will have access to the indicator
            # variables down the line.
            handler(obj, disjunct, bigM, arg_list, suffix_list)

    def _warn_for_active_disjunct(self, innerdisjunct, outerdisjunct, bigMargs,
                                  arg_list, suffix_list):
        _warn_for_active_disjunct(innerdisjunct, outerdisjunct)

    def _get_constraint_map_dict(self, transBlock):
        if not hasattr(transBlock, "_constraintMap"):
            transBlock._constraintMap = {
                'srcConstraints': ComponentMap(),
                'transformedConstraints': ComponentMap()}
        return transBlock._constraintMap

    def _transform_constraint(self, obj, disjunct, bigMargs, arg_list,
                              disjunct_suffix_list):
        # add constraint to the transformation block, we'll transform it there.
        transBlock = disjunct._transformation_block()
        bigm_src = transBlock.bigm_src
        constraintMap = self._get_constraint_map_dict(transBlock)

        disjunctionRelaxationBlock = transBlock.parent_block()
        
        # We will make indexes from ({obj.local_name} x obj.index_set() x ['lb',
        # 'ub']), but don't bother construct that set here, as taking Cartesian
        # products is kind of expensive (and redundant since we have the
        # original model)
        newConstraint = transBlock.transformedConstraints
        # Since we are both combining components from multiple blocks and using
        # local names, we need to make sure that the first index for
        # transformedConstraints is guaranteed to be unique. We just grab the
        # current length of the list here since that will be monotonically
        # increasing and hence unique. We'll append it to the
        # slightly-more-human-readable constraint name for something familiar
        # but unique.
        unique = len(newConstraint)

        for i in sorted(obj.keys()):
            c = obj[i]
            name = c.local_name + "_%s" % unique
            if not c.active:
                continue

            lower = (None, None, None)
            upper = (None, None, None)

            # first, we see if an M value was specified in the arguments.
            # (This returns None if not)
            lower, upper = self._get_M_from_args(c, bigMargs, arg_list, lower,
                                                 upper)
            M = (lower[0], upper[0])

            if self._generate_debug_messages:
                logger.debug("GDP(BigM): The value for M for constraint '%s' "
                             "from the BigM argument is %s." % (c.name,
                                                                str(M)))

            # if we didn't get something we need from args, try suffixes:
            if (M[0] is None and c.lower is not None) or \
               (M[1] is None and c.upper is not None):
                # first get anything parent to c but below disjunct
                suffix_list = _get_bigm_suffix_list(
                    c.parent_block(),
                    stopping_block=disjunct)
                # prepend that to what we already collected for the disjunct.
                suffix_list.extend(disjunct_suffix_list)
                lower, upper = self._update_M_from_suffixes(c, suffix_list,
                                                            lower, upper)
                M = (lower[0], upper[0])

            if self._generate_debug_messages:
                logger.debug("GDP(BigM): The value for M for constraint '%s' "
                             "after checking suffixes is %s." % (c.name,
                                                                 str(M)))

            if c.lower is not None and M[0] is None:
                M = (self._estimate_M(c.body, c)[0] - c.lower, M[1])
                lower = (M[0], None, None)
            if c.upper is not None and M[1] is None:
                M = (M[0], self._estimate_M(c.body, c)[1] - c.upper)
                upper = (M[1], None, None)

            if self._generate_debug_messages:
                logger.debug("GDP(BigM): The value for M for constraint '%s' "
                             "after estimating (if needed) is %s." %
                             (c.name, str(M)))

            # save the source information
            bigm_src[c] = (lower, upper)

            if c.lower is not None:
                if M[0] is None:
                    raise GDP_Error("Cannot relax disjunctive constraint '%s' "
                                    "because M is not defined." % name)
                M_expr = M[0] * (1 - disjunct.binary_indicator_var)
                newConstraint.add((name, i, 'lb'), c.lower <= c. body - M_expr)
                constraintMap[
                    'transformedConstraints'][c] = [
                        newConstraint[name, i, 'lb']]
                constraintMap['srcConstraints'][
                    newConstraint[name, i, 'lb']] = c
            if c.upper is not None:
                if M[1] is None:
                    raise GDP_Error("Cannot relax disjunctive constraint '%s' "
                                    "because M is not defined." % name)
                M_expr = M[1] * (1 - disjunct.binary_indicator_var)
                newConstraint.add((name, i, 'ub'), c.body - M_expr <= c.upper)
                transformed = constraintMap['transformedConstraints'].get(c)
                if transformed is not None:
                    constraintMap['transformedConstraints'][
                        c].append(newConstraint[name, i, 'ub'])
                else:
                    constraintMap[
                        'transformedConstraints'][c] = [
                            newConstraint[name, i, 'ub']]
                constraintMap['srcConstraints'][
                    newConstraint[name, i, 'ub']] = c

            # deactivate because we relaxed
            c.deactivate()

    def _process_M_value(self, m, lower, upper, need_lower, need_upper, src,
                         key, constraint, from_args=False):
        m = _convert_M_to_tuple(m, constraint)
        if need_lower and m[0] is not None:
            if from_args:
                self.used_args[key] = m
            lower = (m[0], src, key)
            need_lower = False
        if need_upper and m[1] is not None:
            if from_args:
                self.used_args[key] = m
            upper = (m[1], src, key)
            need_upper = False
        return lower, upper, need_lower, need_upper

    def _get_M_from_args(self, constraint, bigMargs, arg_list, lower, upper):
        # check args: we first look in the keys for constraint and
        # constraintdata. In the absence of those, we traverse up the blocks,
        # and as a last resort check for a value for None
        if bigMargs is None:
            return (lower, upper)

        # since we check for args first, we know lower[0] and upper[0] are both
        # None
        need_lower = constraint.lower is not None
        need_upper = constraint.upper is not None

        # check for the constraint itself and its container
        parent = constraint.parent_component()
        if constraint in bigMargs:
            m = bigMargs[constraint]
            (lower, upper,
             need_lower, need_upper) = self._process_M_value(m, lower, upper,
                                                             need_lower,
                                                             need_upper,
                                                             bigMargs,
                                                             constraint,
                                                             constraint,
                                                             from_args=True)
            if not need_lower and not need_upper:
                return lower, upper
        elif parent in bigMargs:
            m = bigMargs[parent]
            (lower, upper,
             need_lower, need_upper) = self._process_M_value(m, lower, upper,
                                                             need_lower,
                                                             need_upper,
                                                             bigMargs, parent,
                                                             constraint,
                                                             from_args=True)
            if not need_lower and not need_upper:
                return lower, upper

        # use the precomputed traversal up the blocks
        for arg in arg_list:
            for block, val in arg.items():
                (lower, upper,
                 need_lower,
                 need_upper) = self._process_M_value(val, lower, upper,
                                                     need_lower, need_upper,
                                                     bigMargs, block,
                                                     constraint,
                                                     from_args=True)
                if not need_lower and not need_upper:
                    return lower, upper

        # last check for value for None!
        if None in bigMargs:
            m = bigMargs[None]
            (lower, upper,
             need_lower, need_upper) = self._process_M_value(m, lower, upper,
                                                             need_lower,
                                                             need_upper,
                                                             bigMargs, None,
                                                             constraint,
                                                             from_args=True)
            if not need_lower and not need_upper:
                return lower, upper

        return lower, upper

    def _update_M_from_suffixes(self, constraint, suffix_list, lower, upper):
        # It's possible we found half the answer in args, but we are still
        # looking for half the answer.
        need_lower = constraint.lower is not None and lower[0] is None
        need_upper = constraint.upper is not None and upper[0] is None
        M = None
        # first we check if the constraint or its parent is a key in any of the
        # suffix lists
        for bigm in suffix_list:
            if constraint in bigm:
                M = bigm[constraint]
                (lower, upper,
                 need_lower,
                 need_upper) = self._process_M_value(M, lower, upper,
                                                     need_lower, need_upper,
                                                     bigm, constraint,
                                                     constraint)
                if not need_lower and not need_upper:
                    return lower, upper

            # if c is indexed, check for the parent component
            if constraint.parent_component() in bigm:
                parent = constraint.parent_component()
                M = bigm[parent]
                (lower, upper,
                 need_lower,
                 need_upper) = self._process_M_value(M, lower, upper,
                                                     need_lower, need_upper,
                                                     bigm, parent, constraint)
                if not need_lower and not need_upper:
                    return lower, upper

        # if we didn't get an M that way, traverse upwards through the blocks
        # and see if None has a value on any of them.
        if M is None:
            for bigm in suffix_list:
                if None in bigm:
                    M = bigm[None]
                    (lower, upper,
                     need_lower,
                     need_upper) = self._process_M_value(M, lower, upper,
                                                         need_lower, need_upper,
                                                         bigm, None, constraint)
                if not need_lower and not need_upper:
                    return lower, upper
        return lower, upper

    def _estimate_M(self, expr, constraint):
        expr_lb, expr_ub = compute_bounds_on_expr(
            expr, ignore_fixed=not self.assume_fixed_vars_permanent)
        if expr_lb is None or expr_ub is None:
            raise GDP_Error("Cannot estimate M for unbounded "
                            "expressions.\n\t(found while processing "
                            "constraint '%s'). Please specify a value of M "
                            "or ensure all variables that appear in the "
                            "constraint are bounded." % constraint.name)
        else:
            M = (expr_lb, expr_ub)
        return tuple(M)

    # These are all functions to retrieve transformed components from
    # original ones and vice versa.

    @wraps(get_src_disjunct)
    def get_src_disjunct(self, transBlock):
        return get_src_disjunct(transBlock)

    @wraps(get_src_disjunction)
    def get_src_disjunction(self, xor_constraint):
        return get_src_disjunction(xor_constraint)

    @wraps(get_src_constraint)
    def get_src_constraint(self, transformedConstraint):
        return get_src_constraint(transformedConstraint)

    @wraps(get_transformed_constraints)
    def get_transformed_constraints(self, srcConstraint):
        return get_transformed_constraints(srcConstraint)

    @deprecated("The get_m_value_src function is deprecated. Use "
                "the get_M_value_src function if you need source "
                "information or the get_M_value function if you "
                "only need values.", version='5.7.1')
    def get_m_value_src(self, constraint):
        transBlock = _get_constraint_transBlock(constraint)
        ((lower_val, lower_source, lower_key),
         (upper_val, upper_source, upper_key)) = transBlock.bigm_src[constraint]

        if constraint.lower is not None and constraint.upper is not None and \
           (not lower_source is upper_source or not lower_key is upper_key):
            raise GDP_Error("This is why this method is deprecated: The lower "
                            "and upper M values for constraint %s came from "
                            "different sources, please use the get_M_value_src "
                            "method." % constraint.name)
        # if source and key are equal for the two, this is representable in the
        # old format.
        if constraint.lower is not None and lower_source is not None:
            return (lower_source, lower_key)
        if constraint.upper is not None and upper_source is not None:
            return (upper_source, upper_key)
        # else it was calculated:
        return (lower_val, upper_val)

    def get_M_value_src(self, constraint):
        """Return a tuple indicating how the M value used to transform
        constraint was specified. (In particular, this can be used to
        verify which BigM Suffixes were actually necessary to the
        transformation.)

        Return is of the form: ((lower_M_val, lower_M_source, lower_M_key),
                                (upper_M_val, upper_M_source, upper_M_key))

        If the constraint does not have a lower bound (or an upper bound),
        the first (second) element will be (None, None, None). Note that if
        a constraint is of the form a <= expr <= b or is an equality constraint,
        it is not necessarily true that the source of lower_M and upper_M
        are the same.

        If the M value came from an arg, source is the  dictionary itself and
        key is the key in that dictionary which gave us the M value.

        If the M value came from a Suffix, source is the BigM suffix used and
        key is the key in that Suffix.

        If the transformation calculated the value, both source and key are
        None.

        Parameters
        ----------
        constraint: Constraint, which must be in the subtree of a transformed
                    Disjunct
        """
        transBlock = _get_constraint_transBlock(constraint)
        # This is a KeyError if it fails, but it is also my fault if it
        # fails... (That is, it's a bug in the mapping.)
        return transBlock.bigm_src[constraint]

    def get_M_value(self, constraint):
        """Returns the M values used to transform constraint. Return is a tuple:
        (lower_M_value, upper_M_value). Either can be None if constraint does
        not have a lower or upper bound, respectively.

        Parameters
        ----------
        constraint: Constraint, which must be in the subtree of a transformed
                    Disjunct
        """
        transBlock = _get_constraint_transBlock(constraint)
        # This is a KeyError if it fails, but it is also my fault if it
        # fails... (That is, it's a bug in the mapping.)
        lower, upper = transBlock.bigm_src[constraint]
        return (lower[0], upper[0])

    def get_all_M_values_by_constraint(self, model):
        """Returns a dictionary mapping each constraint to a tuple:
        (lower_M_value, upper_M_value), where either can be None if the
        constraint does not have a lower or upper bound (respectively).

        Parameters
        ----------
        model: A GDP model that has been transformed with BigM
        """
        m_values = {}
        for disj in model.component_data_objects(
                Disjunct,
                active=None,
                descend_into=(Block, Disjunct)):
            transBlock = disj.transformation_block
            # First check if it was transformed at all.
            if transBlock is not None:
                # If it was transformed with BigM, we get the M values.
                if hasattr(transBlock, 'bigm_src'):
                    for cons in transBlock.bigm_src:
                        m_values[cons] = self.get_M_value(cons)
        return m_values

    def get_largest_M_value(self, model):
        """Returns the largest M value for any constraint on the model.

        Parameters
        ----------
        model: A GDP model that has been transformed with BigM
        """
        return max(max(abs(m) for m in m_values if m is not None) for m_values
                   in self.get_all_M_values_by_constraint(model).values())<|MERGE_RESOLUTION|>--- conflicted
+++ resolved
@@ -135,39 +135,7 @@
     ))
     def __init__(self):
         super(BigM_Transformation, self).__init__()
-<<<<<<< HEAD
         self.logger = logger
-=======
-        self.handlers = {
-            Constraint:  self._transform_constraint,
-            Var:         False, # Note that if a Var appears on a Disjunct, we
-                                # still treat its bounds as global. If the
-                                # intent is for its bounds to be on the
-                                # disjunct, it should be declared with no bounds
-                                # and the bounds should be set in constraints on
-                                # the Disjunct.
-            BooleanVar:  False,
-            Connector:   False,
-            Expression:  False,
-            Suffix:      False,
-            Param:       False,
-            Set:         False,
-            SetOf:       False,
-            RangeSet:    False,
-            Disjunction: False,# It's impossible to encounter an active
-                               # Disjunction because preprocessing would have
-                               # put it before its parent Disjunct in the order
-                               # of transformation.
-            Disjunct:    self._warn_for_active_disjunct,
-            Block:       False,
-            ExternalFunction: False,
-            Port:        False, # not Arcs, because those are deactivated after
-                                # the network.expand_arcs transformation
-        }
-        self._generate_debug_messages = False
-        self._transformation_blocks = {}
-        self._algebraic_constraints = {}
->>>>>>> 99b5f481
 
     def _get_bigm_arg_list(self, bigm_args, block):
         # Gather what we know about blocks from args exactly once. We'll still
@@ -190,11 +158,9 @@
                                         # not to be when I try to put it into
                                         # this map!
         try:
-            self._apply_to_impl(instance, **kwds)
+            super()._apply_to(instance, **kwds)
         finally:
             self.used_args.clear()
-            self._transformation_blocks.clear()
-            self._algebraic_constraints.clear()
 
     def _apply_to_impl(self, instance, **kwds):
         super(BigM_Transformation, self)._apply_to_impl(instance, **kwds)
@@ -209,10 +175,10 @@
 
         # transform any logical constraints that might be anywhere on the stuff
         # we're about to transform.
+        targets = [] if not self._config.targets else self._config.targets
         TransformationFactory('core.logical_to_linear').apply_to(
             instance,
-            targets=[blk for blk in self._config.targets 
-                     if blk.ctype is Block] +
+            targets=[blk for blk in targets if blk.ctype is Block] +
             [disj for disj in preprocessed_targets if disj.ctype is Disjunct])
 
         self.assume_fixed_vars_permanent = self._config.\
