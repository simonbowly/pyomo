--- conflicted
+++ resolved
@@ -336,11 +336,7 @@
         m.x = pyo.Var(initialize=0.23)
         m.y = pyo.Var(initialize=0.88)
         ddx = differentiate(m.x**2, wrt=m.x, mode='reverse_symbolic')
-<<<<<<< HEAD
-        assertExpressionsEqual(self, ddx, 2*m.x)
-=======
-        self.assertTrue(compare_expressions(ddx, 2 * m.x))
->>>>>>> 63a3c602
+        assertExpressionsEqual(self, ddx, 2 * m.x)
         self.assertAlmostEqual(ddx(), 0.46)
         ddy = differentiate(m.x**2, wrt=m.y, mode='reverse_symbolic')
         self.assertEqual(ddy, 0)
@@ -348,11 +344,7 @@
         ddx = differentiate(m.x**2, wrt_list=[m.x, m.y], mode='reverse_symbolic')
         self.assertIsInstance(ddx, list)
         self.assertEqual(len(ddx), 2)
-<<<<<<< HEAD
-        assertExpressionsEqual(self, ddx[0], 2*m.x)
-=======
-        self.assertTrue(compare_expressions(ddx[0], 2 * m.x))
->>>>>>> 63a3c602
+        assertExpressionsEqual(self, ddx[0], 2 * m.x)
         self.assertAlmostEqual(ddx[0](), 0.46)
         self.assertEqual(ddx[1], 0)
 
