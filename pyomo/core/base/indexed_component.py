--- conflicted
+++ resolved
@@ -19,15 +19,10 @@
 from pyomo.core.base.config import PyomoOptions
 from pyomo.core.base.global_set import UnindexedComponent_set
 from pyomo.common import DeveloperError
-from pyomo.common.deprecation import deprecation_warning
-
-<<<<<<< HEAD
-from collections.abc import Sequence as collections_Sequence
-=======
-from six import PY3, itervalues, iteritems
->>>>>>> afc4a447
-
-    
+from pyomo.common.deprecation import deprecated, deprecation_warning
+
+from collections.abc import Sequence
+
 logger = logging.getLogger('pyomo.core')
 
 sequence_types = {tuple, list}
@@ -66,7 +61,7 @@
             # Note that casting a tuple to a tuple is cheap (no copy, no
             # new object)
             x = x[:i] + tuple(x[i]) + x[i + 1:]
-        elif issubclass(_xi_class, collections_Sequence):
+        elif issubclass(_xi_class, Sequence):
             if issubclass(_xi_class, str):
                 # This is very difficult to get to: it would require a
                 # user creating a custom derived string type
@@ -345,31 +340,35 @@
                             yield idx
                 return _sparse_iter_gen(self)
 
+    @deprecated('The iterkeys method is deprecated. Use dict.keys().',
+                version='TBD')
+    def iterkeys(self):
+        """Return a list of keys in the dictionary"""
+        return self.keys()
+
+    @deprecated('The itervalues method is deprecated. Use dict.values().',
+                version='TBD')
+    def itervalues(self):
+        """Return a list of the component data objects in the dictionary"""
+        return self.values()
+
+    @deprecated('The iteritems method is deprecated. Use dict.items().',
+                version='TBD')
+    def iteritems(self):
+        """Return a list (index,data) tuples from the dictionary"""
+        return self.items()
+
     def keys(self):
-        """Return a list of keys in the dictionary"""
+        """Return an iterator of the keys in the dictionary"""
         return [ x for x in self ]
 
     def values(self):
-        """Return a list of the component data objects in the dictionary"""
+        """Return an iterator of the component data objects in the dictionary"""
         return [ self[x] for x in self ]
 
     def items(self):
-        """Return a list (index,data) tuples from the dictionary"""
+        """Return an iterator of (index,data) tuples from the dictionary"""
         return [ (x, self[x]) for x in self ]
-
-    def iterkeys(self):
-        """Return an iterator of the keys in the dictionary"""
-        return self.__iter__()
-
-    def itervalues(self):
-        """Return an iterator of the component data objects in the dictionary"""
-        for key in self:
-            yield self[key]
-
-    def iteritems(self):
-        """Return an iterator of (index,data) tuples from the dictionary"""
-        for key in self:
-            yield key, self[key]
 
     def __getitem__(self, index):
         """
@@ -817,10 +816,6 @@
         return result
 
 
-IndexedComponent.keys   = IndexedComponent.iterkeys
-IndexedComponent.values = IndexedComponent.itervalues
-IndexedComponent.items  = IndexedComponent.iteritems
-
 class ActiveIndexedComponent(IndexedComponent, ActiveComponent):
     """
     This is the base class for all indexed modeling components
